DIGIT : "0" | "1" | "2" | "3" | "4" | "5" | "6" | "7" | "8" | "9"

SYMBOL_WITHOUT_CLOSING_BRACE : "[" | "{" | "}" | "(" | ")" | "<" | ">"
       | "'" | "\"" | "=" | "|" | "." | "," | ";" | "_" | "-" | "+"

SYMBOL : SYMBOL_WITHOUT_CLOSING_BRACE | "]"

UPPER_CASE_LETTER : "A" | "B" | "C" | "D" | "E" | "F" | "G"
       | "H" | "I" | "J" | "K" | "L" | "M" | "N"
       | "O" | "P" | "Q" | "R" | "S" | "T" | "U"
       | "V" | "W" | "X" | "Y" | "Z"

LOWER_CASE_LETTER :  "a" | "b"
       | "c" | "d" | "e" | "f" | "g" | "h" | "i"
       | "j" | "k" | "l" | "m" | "n" | "o" | "p"
       | "q" | "r" | "s" | "t" | "u" | "v" | "w"
       | "x" | "y" | "z"

LETTER : UPPER_CASE_LETTER | LOWER_CASE_LETTER

CHARACTER : LETTER | DIGIT | SYMBOL

CONTENT_IN_BRACES : LETTER | DIGIT | SYMBOL_WITHOUT_CLOSING_BRACE | " "

BRACE_ENCLOSED_CONTENT : "[" (CONTENT_IN_BRACES)+ "]"

ANALYTE_REFERENCE : (CHARACTER)+

is_auxiliary : "&"

analyte_reference_ : (ANALYTE_REFERENCE) "@"

PEPTIDE_SERIES_SYMBOL : "a" | "x" | "b" | "y" | "c" | "z"

ORDINAL : (DIGIT)+

NUMBER : DIGIT ("." (DIGIT)+)?

AMINO_ACID : "A" | "R" | "N" | "D" | "C" | "E" | "Q" | "G" | "H" | "K" | "M" | "F" | "P" | "S" | "T" | "W" | "Y" | "V" | "I" | "L"

ATOM_COUNT : UPPER_CASE_LETTER LOWER_CASE_LETTER? "-"? ORDINAL*

CHEMICAL_FORMULA : ATOM_COUNT+

REPORTER_LABEL : BRACE_ENCLOSED_CONTENT

SIGN : ("+" | "-")

SMILES : /^([^J][0-9BCOHNSOPrIFla@+\-\[\]\(\)\\\/%=#$]{6,})$/i

neutral_loss : SIGN (CHEMICAL_FORMULA | BRACE_ENCLOSED_CONTENT)

isotope : SIGN ("i" ORDINAL*)

charge : "^" SIGN? ORDINAL

adducts : BRACE_ENCLOSED_CONTENT

PPM : "ppm"

mass_error : "/" NUMBER PPM?

annotation_confidence : "*" NUMBER

annotation_qualifiers : mass_error? annotation_confidence?

series_peptide : (PEPTIDE_SERIES_SYMBOL) (ORDINAL+)

series_internal : "m" ORDINAL+ ":" ORDINAL+

series_immonium : "I" AMINO_ACID BRACE_ENCLOSED_CONTENT?

series_reporter : "r" REPORTER_LABEL

series_formula : "f" "{" CHEMICAL_FORMULA "}"

series_external_ion : "_" "{" CHARACTER+ "}"

series_smiles : "s" "{" SMILES+ "}"

series_unknown : "?" NUMBER*

ion_series : series_peptide | series_immonium | series_internal | series_reporter | series_formula | series_external_ion | series_smiles | series_unknown

analyte_reference_ion_series : (analyte_reference_ ion_series) | ion_series

<<<<<<< HEAD
is_auxiliary : "&"

=======
>>>>>>> d73f6a0b
annotation : is_auxiliary? analyte_reference_? ion_series neutral_loss* isotope? charge? adducts? annotation_qualifiers?<|MERGE_RESOLUTION|>--- conflicted
+++ resolved
@@ -1,92 +1,89 @@
-DIGIT : "0" | "1" | "2" | "3" | "4" | "5" | "6" | "7" | "8" | "9"
-
-SYMBOL_WITHOUT_CLOSING_BRACE : "[" | "{" | "}" | "(" | ")" | "<" | ">"
-       | "'" | "\"" | "=" | "|" | "." | "," | ";" | "_" | "-" | "+"
-
-SYMBOL : SYMBOL_WITHOUT_CLOSING_BRACE | "]"
-
-UPPER_CASE_LETTER : "A" | "B" | "C" | "D" | "E" | "F" | "G"
-       | "H" | "I" | "J" | "K" | "L" | "M" | "N"
-       | "O" | "P" | "Q" | "R" | "S" | "T" | "U"
-       | "V" | "W" | "X" | "Y" | "Z"
-
-LOWER_CASE_LETTER :  "a" | "b"
-       | "c" | "d" | "e" | "f" | "g" | "h" | "i"
-       | "j" | "k" | "l" | "m" | "n" | "o" | "p"
-       | "q" | "r" | "s" | "t" | "u" | "v" | "w"
-       | "x" | "y" | "z"
-
-LETTER : UPPER_CASE_LETTER | LOWER_CASE_LETTER
-
-CHARACTER : LETTER | DIGIT | SYMBOL
-
-CONTENT_IN_BRACES : LETTER | DIGIT | SYMBOL_WITHOUT_CLOSING_BRACE | " "
-
-BRACE_ENCLOSED_CONTENT : "[" (CONTENT_IN_BRACES)+ "]"
-
-ANALYTE_REFERENCE : (CHARACTER)+
-
-is_auxiliary : "&"
-
-analyte_reference_ : (ANALYTE_REFERENCE) "@"
-
-PEPTIDE_SERIES_SYMBOL : "a" | "x" | "b" | "y" | "c" | "z"
-
-ORDINAL : (DIGIT)+
-
-NUMBER : DIGIT ("." (DIGIT)+)?
-
-AMINO_ACID : "A" | "R" | "N" | "D" | "C" | "E" | "Q" | "G" | "H" | "K" | "M" | "F" | "P" | "S" | "T" | "W" | "Y" | "V" | "I" | "L"
-
-ATOM_COUNT : UPPER_CASE_LETTER LOWER_CASE_LETTER? "-"? ORDINAL*
-
-CHEMICAL_FORMULA : ATOM_COUNT+
-
-REPORTER_LABEL : BRACE_ENCLOSED_CONTENT
-
-SIGN : ("+" | "-")
-
-SMILES : /^([^J][0-9BCOHNSOPrIFla@+\-\[\]\(\)\\\/%=#$]{6,})$/i
-
-neutral_loss : SIGN (CHEMICAL_FORMULA | BRACE_ENCLOSED_CONTENT)
-
-isotope : SIGN ("i" ORDINAL*)
-
-charge : "^" SIGN? ORDINAL
-
-adducts : BRACE_ENCLOSED_CONTENT
-
-PPM : "ppm"
-
-mass_error : "/" NUMBER PPM?
-
-annotation_confidence : "*" NUMBER
-
-annotation_qualifiers : mass_error? annotation_confidence?
-
-series_peptide : (PEPTIDE_SERIES_SYMBOL) (ORDINAL+)
-
-series_internal : "m" ORDINAL+ ":" ORDINAL+
-
-series_immonium : "I" AMINO_ACID BRACE_ENCLOSED_CONTENT?
-
-series_reporter : "r" REPORTER_LABEL
-
-series_formula : "f" "{" CHEMICAL_FORMULA "}"
-
-series_external_ion : "_" "{" CHARACTER+ "}"
-
-series_smiles : "s" "{" SMILES+ "}"
-
-series_unknown : "?" NUMBER*
-
-ion_series : series_peptide | series_immonium | series_internal | series_reporter | series_formula | series_external_ion | series_smiles | series_unknown
-
-analyte_reference_ion_series : (analyte_reference_ ion_series) | ion_series
-
-<<<<<<< HEAD
-is_auxiliary : "&"
-
-=======
->>>>>>> d73f6a0b
+DIGIT : "0" | "1" | "2" | "3" | "4" | "5" | "6" | "7" | "8" | "9"
+
+SYMBOL_WITHOUT_CLOSING_BRACE : "[" | "{" | "}" | "(" | ")" | "<" | ">"
+       | "'" | "\"" | "=" | "|" | "." | "," | ";" | "_" | "-" | "+"
+
+SYMBOL : SYMBOL_WITHOUT_CLOSING_BRACE | "]"
+
+UPPER_CASE_LETTER : "A" | "B" | "C" | "D" | "E" | "F" | "G"
+       | "H" | "I" | "J" | "K" | "L" | "M" | "N"
+       | "O" | "P" | "Q" | "R" | "S" | "T" | "U"
+       | "V" | "W" | "X" | "Y" | "Z"
+
+LOWER_CASE_LETTER :  "a" | "b"
+       | "c" | "d" | "e" | "f" | "g" | "h" | "i"
+       | "j" | "k" | "l" | "m" | "n" | "o" | "p"
+       | "q" | "r" | "s" | "t" | "u" | "v" | "w"
+       | "x" | "y" | "z"
+
+LETTER : UPPER_CASE_LETTER | LOWER_CASE_LETTER
+
+CHARACTER : LETTER | DIGIT | SYMBOL
+
+CONTENT_IN_BRACES : LETTER | DIGIT | SYMBOL_WITHOUT_CLOSING_BRACE | " "
+
+BRACE_ENCLOSED_CONTENT : "[" (CONTENT_IN_BRACES)+ "]"
+
+ANALYTE_REFERENCE : (CHARACTER)+
+
+is_auxiliary : "&"
+
+analyte_reference_ : (ANALYTE_REFERENCE) "@"
+
+PEPTIDE_SERIES_SYMBOL : "a" | "x" | "b" | "y" | "c" | "z"
+
+ORDINAL : (DIGIT)+
+
+NUMBER : DIGIT ("." (DIGIT)+)?
+
+AMINO_ACID : "A" | "R" | "N" | "D" | "C" | "E" | "Q" | "G" | "H" | "K" | "M" | "F" | "P" | "S" | "T" | "W" | "Y" | "V" | "I" | "L"
+
+ATOM_COUNT : UPPER_CASE_LETTER LOWER_CASE_LETTER? "-"? ORDINAL*
+
+CHEMICAL_FORMULA : ATOM_COUNT+
+
+REPORTER_LABEL : BRACE_ENCLOSED_CONTENT
+
+SIGN : ("+" | "-")
+
+SMILES : /^([^J][0-9BCOHNSOPrIFla@+\-\[\]\(\)\\\/%=#$]{6,})$/i
+
+neutral_loss : SIGN (CHEMICAL_FORMULA | BRACE_ENCLOSED_CONTENT)
+
+isotope : SIGN ("i" ORDINAL*)
+
+charge : "^" SIGN? ORDINAL
+
+adducts : BRACE_ENCLOSED_CONTENT
+
+PPM : "ppm"
+
+mass_error : "/" NUMBER PPM?
+
+annotation_confidence : "*" NUMBER
+
+annotation_qualifiers : mass_error? annotation_confidence?
+
+series_peptide : (PEPTIDE_SERIES_SYMBOL) (ORDINAL+)
+
+series_internal : "m" ORDINAL+ ":" ORDINAL+
+
+series_immonium : "I" AMINO_ACID BRACE_ENCLOSED_CONTENT?
+
+series_reporter : "r" REPORTER_LABEL
+
+series_formula : "f" "{" CHEMICAL_FORMULA "}"
+
+series_external_ion : "_" "{" CHARACTER+ "}"
+
+series_smiles : "s" "{" SMILES+ "}"
+
+series_unknown : "?" NUMBER*
+
+ion_series : series_peptide | series_immonium | series_internal | series_reporter | series_formula | series_external_ion | series_smiles | series_unknown
+
+analyte_reference_ion_series : (analyte_reference_ ion_series) | ion_series
+
+is_auxiliary : "&"
+
 annotation : is_auxiliary? analyte_reference_? ion_series neutral_loss* isotope? charge? adducts? annotation_qualifiers?
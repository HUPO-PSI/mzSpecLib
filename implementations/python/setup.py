"""Setup project."""

from setuptools import setup

setup(
    name='mzlib',
    version='0.1.0-alpha',
    description='HUPO-PSI Spectral library format',
    packages=['mzlib'],
    entry_points={
        'console_scripts': [
            "mzspeclib = mzlib.tools.cli:main"
        ],
    },
    classifiers=[
        "Intended Audience :: Science/Research",
        "Programming Language :: Python :: 3 :: Only",
        "Topic :: Scientific/Engineering :: Bio-Informatics",
        "Development Status :: 3 - Alpha"
    ],
    install_requires=[
        "sqlalchemy",
        "click",
        "psims >= 0.1.41",
<<<<<<< HEAD
        "pyteomics >= 4.5.3"
=======
        "pyteomics >= 4.5.3",
>>>>>>> b383191e
    ],
    test_requires=[
        "jsonschema"
    ]
)<|MERGE_RESOLUTION|>--- conflicted
+++ resolved
@@ -22,11 +22,7 @@
         "sqlalchemy",
         "click",
         "psims >= 0.1.41",
-<<<<<<< HEAD
-        "pyteomics >= 4.5.3"
-=======
         "pyteomics >= 4.5.3",
->>>>>>> b383191e
     ],
     test_requires=[
         "jsonschema"

--- conflicted
+++ resolved
@@ -1,239 +1,229 @@
-from __future__ import print_function
-
-import textwrap
-
-from typing import Any, Dict,  List, Optional, TYPE_CHECKING
-
-from mzlib.attributes import (
-    AttributeManager, AttributeManagedProperty, AttributeListManagedProperty,
-    AttributeProxy as _AttributeProxy, AttributeFacet
-)
-from mzlib.analyte import Analyte, InterpretationCollection, Interpretation
-
-if TYPE_CHECKING:
-    from mzlib.spectrum_library import SpectrumLibrary
-
-#A class that holds data for each spectrum that is read from the SpectralLibrary class
-
-SPECTRUM_NAME = "MS:1003061|library spectrum name"
-LIBRARY_SPECTRUM_KEY = "MS:1003237|library spectrum key"
-LIBRARY_SPECTRUM_INDEX = "MS:1003062|library spectrum index"
-PRECURSOR_MZ = "MS:1003208|experimental precursor monoisotopic m/z"
-CHARGE_STATE = "MS:1000041|charge state"
-
-
-class SpectrumAggregation(_AttributeProxy):
-    aggregation_type = AttributeManagedProperty("MS:1003065|spectrum aggregation type")
-    replicates_used = AttributeManagedProperty[int]("MS:1003070|number of replicate spectra used")
-    replicates_available = AttributeManagedProperty[int]("MS:1003069|number of replicate spectra available")
-
-
-class Spectrum(AttributeManager):
-    peak_list: List
-    analytes: Dict[str, Analyte]
-    interpretations: InterpretationCollection
-    _source: Optional['SpectrumLibrary']
-
-    #### Constructor
-    def __init__(self, attributes=None, peak_list=None, analytes=None,
-                 interpretations=None):
-        """
-
-        Parameters
-        ----------
-        attributes : list
-            A list of attribute [key, value (, group)] sets to initialize to.
-        peak_list : list
-            A list of tuples representing (annotated) peaks
-        analytes : dict[str, :class:`~.Analyte`]
-            A mapping from identifier to :class:`~.Analyte` unique within this
-            :class:`Spectrum`.
-        interpretations : :class:`~.InterpretationCollection`
-            A mapping from identifier to :class:`~.Interpretation` unique within
-            this :class:`Spectrum`.
-        """
-        if peak_list is None:
-            peak_list = []
-        if analytes is None:
-            analytes = dict()
-        if interpretations is None:
-            interpretations = InterpretationCollection()
-        else:
-            interpretations = InterpretationCollection(interpretations)
-        super(Spectrum, self).__init__(attributes)
-        self.peak_list = peak_list
-        self.analytes = analytes
-        self.interpretations = interpretations
-
-    name = AttributeManagedProperty[str](SPECTRUM_NAME)
-    key = AttributeManagedProperty[int](LIBRARY_SPECTRUM_KEY)
-    index = AttributeManagedProperty[int](LIBRARY_SPECTRUM_INDEX)
-<<<<<<< HEAD
-
-    precursor_mz = AttributeListManagedProperty[float](
-        [PRECURSOR_MZ, "MS:1003208|experimental precursor monoisotopic m/z"])
-    precursor_charge = AttributeManagedProperty[int](CHARGE_STATE)
-
-    spectrum_aggregation = AttributeFacet[SpectrumAggregation](SpectrumAggregation)
-    peak_aggregations = AttributeManagedProperty("MS:1003254|peak attribute", multiple=True)
-=======
-
-    precursor_mz = AttributeListManagedProperty[float](
-        [PRECURSOR_MZ,
-         "MS:1003053|theoretical monoisotopic m/z"])
-
-    _precursor_charge = AttributeManagedProperty[int](CHARGE_STATE)
-
-    spectrum_aggregation = AttributeFacet[SpectrumAggregation](SpectrumAggregation)
-    peak_aggregations = AttributeManagedProperty("MS:1003254|peak attribute", multiple=True)
-
-    @property
-    def precursor_charge(self) -> int:
-        if self._precursor_charge:
-            self._precursor_charge
-        for analyte in self.analytes.values():
-            if analyte.charge:
-                return analyte.charge
->>>>>>> c75e5b19
-
-    def add_analyte(self, analyte: Analyte):
-        self.analytes[str(analyte.id)] = analyte
-
-    def get_analyte(self, analyte_id: str) -> Analyte:
-        return self.analytes[str(analyte_id)]
-
-    def remove_analyte(self, analyte_id: str):
-        analyte_id = str(analyte_id)
-        del self.analytes[analyte_id]
-        interpretation: Interpretation
-        for interpretation in self.interpretations.values():
-            if interpretation.has_analyte(analyte_id):
-                interpretation.remove_analyte(analyte_id)
-
-    def add_interpretation(self, interpretation: Interpretation):
-        self.interpretations.add_interpretation(interpretation)
-
-    def get_interpretation(self, interpretation_id: str) -> Interpretation:
-        return self.interpretations.get_interpretation(interpretation_id)
-
-    def __eq__(self, other):
-        result = super(Spectrum, self).__eq__(other)
-        if result:
-            result = self.peak_list == other.peak_list
-        if result:
-            result = self.analytes == other.analytes
-        return result
-
-    def __repr__(self):  # pragma: no cover
-        template = f"{self.__class__.__name__}("
-        lines = list(map(str, self.attributes))
-        if not lines:
-            template += "[], "
-        else:
-            template += "[\n%s], " % textwrap.indent(',\n'.join(lines), ' ' * 2)
-        lines = list(map(str, self.peak_list))
-        if not lines:
-            template += "peak_list=[])"
-        else:
-            template += "peak_list=[\n%s])" % textwrap.indent(
-                ',\n'.join(lines), ' ' * 2)
-        return template
-
-    def __str__(self):  # pragma: no cover
-        return self.write("text")
-
-    def write(self, format="text", **kwargs):  # pragma: no cover
-        """
-        Write out the spectrum in any of the supported formats
-
-        Parameters
-        ----------
-        format : str
-            The name of the format to write in
-        **kwargs
-            Passed to implementation
-        """
-        #### Set a buffer to fill with string data
-        buffer = ''
-
-        #### Make the format string lower case to facilitate comparisons
-        format = format.lower()
-
-        #### If the format is text
-        if format == "text":
-            from mzlib.backends.text import format_spectrum
-            return format_spectrum(self, **kwargs)
-
-        #### If the format is TSV
-        elif format == "tsv" or format == "csv":
-
-            #### Set the appropriate delimiter for format
-            delimiter = "\t"
-            if format == "csv":
-                delimiter = ","
-
-            #### Create the header line and columns line
-            buffer += "# Spectrum attributes\n"
-            buffer += delimiter.join("cv_param_group", "accession", "name", "value_accession", "value\n")
-
-            for attribute in self.attributes:
-                if len(attribute) == 2:
-                    key,value = attribute
-                    cv_param_group = ''
-                elif len(attribute) == 3:
-                    key,value,cv_param_group = attribute
-                    if format == "csv" and ',' in str(value):
-                        value = '"' + value + '"'
-                else:
-                    print("ERROR: Unsupported number of items in attribute")
-                    print(attribute)
-                    raise ValueError(
-                        f"Unsupported number of items in attribute: {attribute}")
-                components = key.split('|',1)
-                if len(components) == 2:
-                    accession,name = components
-                else:
-                    print("ERROR: Unsupported number of items in components")
-                    print(components)
-                    raise ValueError(f"Unsupported number of items in components: {components}")
-                components = str(value).split('|',1)
-                if len(components) == 2:
-                    value_accession,value = components
-                    value = str(value)
-                    if format == "csv" and ',' in value:
-                        value = '"' + value + '"'
-                elif len(components) == 1:
-                    value = str(value)
-                    if format == "csv" and ',' in value:
-                        value = '"' + value + '"'
-                    value_accession = ''
-                else:
-                    print("ERROR: Unsupported number of items in components")
-                    print(components)
-                    raise ValueError(
-                        f"Unsupported number of items in components: {components}")
-
-                #### Create the data line
-                buffer += delimiter.join(map(str, [cv_param_group,accession,name,value_accession,value]))+"\n"
-
-            #### Create the header line and columns line
-            buffer += "# Peak list\n"
-            buffer += "mz\tintensity\tinterpretation\n"
-
-            #### Write out the peak list
-            for peak in self.peak_list:
-                mz,intensity,interpretation = peak
-                if format == "csv" and ',' in str(interpretation):
-                    interpretation = '"' + interpretation + '"'
-                buffer += delimiter.join(map(str, [mz,intensity,interpretation]))+"\n"
-
-        #### If the format is JSON
-        elif format == "json":
-            from mzlib.backends.json import format_spectrum
-            return format_spectrum(self, **kwargs)
-
-        #### Otherwise we don't know this format
-        else:
-            raise ValueError(f"ERROR: Unrecogized format '{format}'")
-
-        return(buffer)
+from __future__ import print_function
+
+import textwrap
+
+from typing import Any, Dict,  List, Optional, TYPE_CHECKING
+
+from mzlib.attributes import (
+    AttributeManager, AttributeManagedProperty, AttributeListManagedProperty,
+    AttributeProxy as _AttributeProxy, AttributeFacet
+)
+from mzlib.analyte import Analyte, InterpretationCollection, Interpretation
+
+if TYPE_CHECKING:
+    from mzlib.spectrum_library import SpectrumLibrary
+
+#A class that holds data for each spectrum that is read from the SpectralLibrary class
+
+SPECTRUM_NAME = "MS:1003061|library spectrum name"
+LIBRARY_SPECTRUM_KEY = "MS:1003237|library spectrum key"
+LIBRARY_SPECTRUM_INDEX = "MS:1003062|library spectrum index"
+PRECURSOR_MZ = "MS:1003208|experimental precursor monoisotopic m/z"
+CHARGE_STATE = "MS:1000041|charge state"
+
+
+class SpectrumAggregation(_AttributeProxy):
+    aggregation_type = AttributeManagedProperty("MS:1003065|spectrum aggregation type")
+    replicates_used = AttributeManagedProperty[int]("MS:1003070|number of replicate spectra used")
+    replicates_available = AttributeManagedProperty[int]("MS:1003069|number of replicate spectra available")
+
+
+class Spectrum(AttributeManager):
+    peak_list: List
+    analytes: Dict[str, Analyte]
+    interpretations: InterpretationCollection
+    _source: Optional['SpectrumLibrary']
+
+    #### Constructor
+    def __init__(self, attributes=None, peak_list=None, analytes=None,
+                 interpretations=None):
+        """
+
+        Parameters
+        ----------
+        attributes : list
+            A list of attribute [key, value (, group)] sets to initialize to.
+        peak_list : list
+            A list of tuples representing (annotated) peaks
+        analytes : dict[str, :class:`~.Analyte`]
+            A mapping from identifier to :class:`~.Analyte` unique within this
+            :class:`Spectrum`.
+        interpretations : :class:`~.InterpretationCollection`
+            A mapping from identifier to :class:`~.Interpretation` unique within
+            this :class:`Spectrum`.
+        """
+        if peak_list is None:
+            peak_list = []
+        if analytes is None:
+            analytes = dict()
+        if interpretations is None:
+            interpretations = InterpretationCollection()
+        else:
+            interpretations = InterpretationCollection(interpretations)
+        super(Spectrum, self).__init__(attributes)
+        self.peak_list = peak_list
+        self.analytes = analytes
+        self.interpretations = interpretations
+
+    name = AttributeManagedProperty[str](SPECTRUM_NAME)
+    key = AttributeManagedProperty[int](LIBRARY_SPECTRUM_KEY)
+    index = AttributeManagedProperty[int](LIBRARY_SPECTRUM_INDEX)
+
+    precursor_mz = AttributeListManagedProperty[float](
+        [PRECURSOR_MZ,
+         "MS:1003053|theoretical monoisotopic m/z"])
+
+    _precursor_charge = AttributeManagedProperty[int](CHARGE_STATE)
+
+    spectrum_aggregation = AttributeFacet[SpectrumAggregation](SpectrumAggregation)
+    peak_aggregations = AttributeManagedProperty("MS:1003254|peak attribute", multiple=True)
+
+    @property
+    def precursor_charge(self) -> int:
+        if self._precursor_charge:
+            self._precursor_charge
+        for analyte in self.analytes.values():
+            if analyte.charge:
+                return analyte.charge
+
+    def add_analyte(self, analyte: Analyte):
+        self.analytes[str(analyte.id)] = analyte
+
+    def get_analyte(self, analyte_id: str) -> Analyte:
+        return self.analytes[str(analyte_id)]
+
+    def remove_analyte(self, analyte_id: str):
+        analyte_id = str(analyte_id)
+        del self.analytes[analyte_id]
+        interpretation: Interpretation
+        for interpretation in self.interpretations.values():
+            if interpretation.has_analyte(analyte_id):
+                interpretation.remove_analyte(analyte_id)
+
+    def add_interpretation(self, interpretation: Interpretation):
+        self.interpretations.add_interpretation(interpretation)
+
+    def get_interpretation(self, interpretation_id: str) -> Interpretation:
+        return self.interpretations.get_interpretation(interpretation_id)
+
+    def __eq__(self, other):
+        result = super(Spectrum, self).__eq__(other)
+        if result:
+            result = self.peak_list == other.peak_list
+        if result:
+            result = self.analytes == other.analytes
+        return result
+
+    def __repr__(self):  # pragma: no cover
+        template = f"{self.__class__.__name__}("
+        lines = list(map(str, self.attributes))
+        if not lines:
+            template += "[], "
+        else:
+            template += "[\n%s], " % textwrap.indent(',\n'.join(lines), ' ' * 2)
+        lines = list(map(str, self.peak_list))
+        if not lines:
+            template += "peak_list=[])"
+        else:
+            template += "peak_list=[\n%s])" % textwrap.indent(
+                ',\n'.join(lines), ' ' * 2)
+        return template
+
+    def __str__(self):  # pragma: no cover
+        return self.write("text")
+
+    def write(self, format="text", **kwargs):  # pragma: no cover
+        """
+        Write out the spectrum in any of the supported formats
+
+        Parameters
+        ----------
+        format : str
+            The name of the format to write in
+        **kwargs
+            Passed to implementation
+        """
+        #### Set a buffer to fill with string data
+        buffer = ''
+
+        #### Make the format string lower case to facilitate comparisons
+        format = format.lower()
+
+        #### If the format is text
+        if format == "text":
+            from mzlib.backends.text import format_spectrum
+            return format_spectrum(self, **kwargs)
+
+        #### If the format is TSV
+        elif format == "tsv" or format == "csv":
+
+            #### Set the appropriate delimiter for format
+            delimiter = "\t"
+            if format == "csv":
+                delimiter = ","
+
+            #### Create the header line and columns line
+            buffer += "# Spectrum attributes\n"
+            buffer += delimiter.join("cv_param_group", "accession", "name", "value_accession", "value\n")
+
+            for attribute in self.attributes:
+                if len(attribute) == 2:
+                    key,value = attribute
+                    cv_param_group = ''
+                elif len(attribute) == 3:
+                    key,value,cv_param_group = attribute
+                    if format == "csv" and ',' in str(value):
+                        value = '"' + value + '"'
+                else:
+                    print("ERROR: Unsupported number of items in attribute")
+                    print(attribute)
+                    raise ValueError(
+                        f"Unsupported number of items in attribute: {attribute}")
+                components = key.split('|',1)
+                if len(components) == 2:
+                    accession,name = components
+                else:
+                    print("ERROR: Unsupported number of items in components")
+                    print(components)
+                    raise ValueError(f"Unsupported number of items in components: {components}")
+                components = str(value).split('|',1)
+                if len(components) == 2:
+                    value_accession,value = components
+                    value = str(value)
+                    if format == "csv" and ',' in value:
+                        value = '"' + value + '"'
+                elif len(components) == 1:
+                    value = str(value)
+                    if format == "csv" and ',' in value:
+                        value = '"' + value + '"'
+                    value_accession = ''
+                else:
+                    print("ERROR: Unsupported number of items in components")
+                    print(components)
+                    raise ValueError(
+                        f"Unsupported number of items in components: {components}")
+
+                #### Create the data line
+                buffer += delimiter.join(map(str, [cv_param_group,accession,name,value_accession,value]))+"\n"
+
+            #### Create the header line and columns line
+            buffer += "# Peak list\n"
+            buffer += "mz\tintensity\tinterpretation\n"
+
+            #### Write out the peak list
+            for peak in self.peak_list:
+                mz,intensity,interpretation = peak
+                if format == "csv" and ',' in str(interpretation):
+                    interpretation = '"' + interpretation + '"'
+                buffer += delimiter.join(map(str, [mz,intensity,interpretation]))+"\n"
+
+        #### If the format is JSON
+        elif format == "json":
+            from mzlib.backends.json import format_spectrum
+            return format_spectrum(self, **kwargs)
+
+        #### Otherwise we don't know this format
+        else:
+            raise ValueError(f"ERROR: Unrecogized format '{format}'")
+
+        return(buffer)
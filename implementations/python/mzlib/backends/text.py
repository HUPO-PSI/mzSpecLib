--- conflicted
+++ resolved
@@ -66,10 +66,6 @@
 
 
 attribute_set_types = {
-<<<<<<< HEAD
-    "libraryentry": AttributeSetTypes.spectrum,
-=======
->>>>>>> 1c573fe2
     "spectrum": AttributeSetTypes.spectrum,
     "analyte": AttributeSetTypes.analyte,
     "interpretation": AttributeSetTypes.interpretation
@@ -257,11 +253,7 @@
                             #### Commit every now and then
                             if n_spectra % 10000 == 0:
                                 self.index.commit()
-<<<<<<< HEAD
                                 logger.info(f"Processed {file_offset} bytes, {n_spectra} spectra read")
-=======
-                                logger.info(f"Processed {file_offset} bytes, {n_spectra} read")
->>>>>>> 1c573fe2
 
                         spectrum_file_offset = line_beginning_file_offset
                         spectrum_name = ''
@@ -280,11 +272,8 @@
                 analyte=None)
             self.index.commit()
             n_spectra += 1
-<<<<<<< HEAD
             logger.debug(f"Processed {file_offset} bytes, {n_spectra} spectra read")
-=======
-            logger.info(f"Processed {file_offset} bytes, {n_spectra} read")
->>>>>>> 1c573fe2
+
             #### Flush the index
             self.index.commit()
 

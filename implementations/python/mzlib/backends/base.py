import io
import enum
import logging

from typing import Callable, Dict, Iterable, Union, List, Type, Iterator
from pathlib import Path


from psims.controlled_vocabulary import Entity
from psims.controlled_vocabulary.controlled_vocabulary import (
    load_uo, load_unimod, load_psims)

from mzlib.index import MemoryIndex, SQLIndex, IndexBase
from mzlib.spectrum import LIBRARY_ENTRY_INDEX, LIBRARY_ENTRY_KEY, Spectrum
<<<<<<< HEAD
from mzlib.analyte import (
    Analyte, Interpretation, InterpretationMember, ANALYTE_MIXTURE_TERM)
from mzlib.cluster import SpectrumCluster
from mzlib.attributes import (
    Attributed, AttributedEntity, AttributeSet, AttributeManagedProperty)
=======
from mzlib.analyte import Analyte, Interpretation, InterpretationMember, ANALYTE_MIXTURE_TERM
from mzlib.attributes import Attributed, AttributedEntity, AttributeSet, AttributeManagedProperty
from mzlib.ontology import _VocabularyResolverMixin
>>>>>>> bcfc5de2

from .utils import open_stream, LineBuffer

logger = logging.getLogger(__name__.rsplit(".", 1)[0])
logger.addHandler(logging.NullHandler())

ANALYTE_MIXTURE_CURIE = ANALYTE_MIXTURE_TERM.split("|")[0]

FORMAT_VERSION_TERM = 'MS:1003186|library format version'
LIBRARY_NAME_TERM = "MS:1003188|library name"
LIBRARY_VERSION_TERM = "MS:1003190|library version"
LIBRARY_IDENTIFIER_TERM = "MS:1003187|library identifier"
LIBRARY_DESCRIPTION_TERM = "MS:1003189|library description"
LIBRARY_URI_TERM = "MS:1003191|library URI"


DEFAULT_VERSION = '1.0'


class AttributeSetTypes(enum.Enum):
    spectrum = enum.auto()
    analyte = enum.auto()
    interpretation = enum.auto()
    cluster = enum.auto()


class SubclassRegisteringMetaclass(type):
    def __new__(mcs, name, parents, attrs):
        new_type = type.__new__(mcs, name, parents, attrs)
        if not hasattr(new_type, "_file_extension_to_implementation"):
            new_type._file_extension_to_implementation = dict()

        file_extension = attrs.get("file_format")
        if file_extension is not None:
            new_type._file_extension_to_implementation[file_extension] = new_type

        format_name = attrs.get("format_name")
        if format_name is not None:
            new_type._file_extension_to_implementation[format_name] = new_type
        else:
            attrs['format_name'] = file_extension
        return new_type

    def type_for_format(cls, format_or_extension):
        return cls._file_extension_to_implementation.get(format_or_extension)


<<<<<<< HEAD
class SpectralLibraryBackendBase(AttributedEntity, VocabularyResolverMixin,
                                 metaclass=SubclassRegisteringMetaclass):
=======
class SpectralLibraryBackendBase(AttributedEntity, _VocabularyResolverMixin, metaclass=SubclassRegisteringMetaclass):
>>>>>>> bcfc5de2
    """A base class for all spectral library formats.

    """
    file_format = None

    _file_extension_to_implementation: Dict[str,
                                            Type['SpectralLibraryBackendBase']] = {}
    _format_name_to_implementation: Dict[str,
                                         Type['SpectralLibraryBackendBase']] = {}

    index: IndexBase

    entry_attribute_sets: Dict[str, AttributeSet]
    analyte_attribute_sets: Dict[str, AttributeSet]
    interpretation_attribute_sets: Dict[str, AttributeSet]
    cluster_attribute_sets: Dict[str, AttributeSet]

    name = AttributeManagedProperty[str](LIBRARY_NAME_TERM)
    identifier = AttributeManagedProperty[str](LIBRARY_IDENTIFIER_TERM)
    description = AttributeManagedProperty[str](LIBRARY_DESCRIPTION_TERM)
    uri = AttributeManagedProperty[str](LIBRARY_URI_TERM)

    @classmethod
    def guess_from_filename(cls, filename: Union[str, Path, io.FileIO]) -> bool:
        """Guess if the file is of this type by inspecting the file's name and extension.

        Parameters
        ----------
        filename : str
            The path to the file to inspect.

        Returns
        -------
        bool:
            Whether this is an appropriate backend for that file.
        """
        if hasattr(filename, "name"):
            filename = filename.name
        if not isinstance(filename, (str, Path)):
            return False
        if filename.endswith(".gz"):
            filename = filename[:-3]
        return filename.endswith(cls.file_format)

    @classmethod
    def guess_from_header(cls, filename) -> bool:
        """Guess if the file is of this type by inspecting the file's header section

        Parameters
        ----------
        filename : str
            The path to the file to open.

        Returns
        -------
        bool:
            Whether this is an appropriate backend for that file.
        """
        return False

    @classmethod
    def guess_implementation(cls, filename, index_type=None,
                             **kwargs) -> 'SpectralLibraryBackendBase':
        """Guess the backend implementation to use with this file format.

        Parameters
        ----------
        filename : str
            The path to the spectral library file to open.
        index_type : type, optional
            The :class:`~.IndexBase` derived type to use for this file. If
            :const:`None` is provided, the instance will decide based upon
            :meth:`has_index_preference`.

        Returns
        -------
        SpectralLibraryBackendBase
        """
        for key, impl in cls._file_extension_to_implementation.items():
            try:
                if impl.guess_from_filename(filename):
                    return impl(filename, index_type=index_type, **kwargs)
            except TypeError:
                pass
            try:
                if impl.guess_from_header(filename):
                    return impl(filename, index_type=index_type, **kwargs)
            except (TypeError, UnicodeDecodeError):
                pass
        raise ValueError(f"Could not guess backend implementation for {filename}")

    def __init__(self, filename):
        self.filename = filename
        self.index = MemoryIndex()

        self.entry_attribute_sets = {
            "all": AttributeSet("all", [])
        }
        self.analyte_attribute_sets = {
            "all": AttributeSet("all", [])
        }
        self.interpretation_attribute_sets = {
            "all": AttributeSet("all", [])
        }

        super().__init__(None)

    @property
    def format_version(self):
        try:
            value = self.get_attribute(FORMAT_VERSION_TERM)
            return value
        except KeyError:
            value = DEFAULT_VERSION
            self.add_attribute(FORMAT_VERSION_TERM, value)
            return value

    def read_header(self) -> bool:
        """Read just the header of the whole library

        Returns
        -------
        bool
        """
        raise NotImplementedError()

    def _new_spectrum(self) -> Spectrum:
        spec = Spectrum()
        attr_set = self.entry_attribute_sets.get("all")
        if attr_set:
            attr_set.apply(spec)
        return spec

    def _new_interpretation(self, id=None) -> Interpretation:
        interp = Interpretation(id)
        attr_set = self.interpretation_attribute_sets.get('all')
        if attr_set:
            attr_set.apply(interp)
        return interp

    def _new_interpretation_member(self, id=None) -> InterpretationMember:
        return InterpretationMember(id)

    def _new_analyte(self, id=None) -> Analyte:
        analyte = Analyte(id)
        attr_set = self.analyte_attribute_sets.get('all')
        if attr_set:
            attr_set.apply(analyte)
        return analyte

    def _new_cluster(self) -> SpectrumCluster:
        cluster = SpectrumCluster()
        attr_set = self.cluster_attribute_sets.get('all')
        if attr_set:
            attr_set.apply(cluster)
        return cluster

    def _analyte_interpretation_link(self, spectrum: Spectrum,
                                     interpretation: Interpretation):
        if (interpretation.has_attribute(ANALYTE_MIXTURE_TERM) and
            not interpretation.analytes):
            analyte_ids = interpretation.get_attribute(ANALYTE_MIXTURE_TERM)
            if isinstance(analyte_ids, str):
                term = self.find_term_for(ANALYTE_MIXTURE_CURIE)
                analyte_ids = term.value_type(analyte_ids)

            # TODO: Enforce this attribute is a string at the CV level
            # if isinstance(analyte_ids_term, int):
            #     analyte_ids = [analyte_ids_term]
            #     interpretation.replace_attribute(ANALYTE_MIXTURE_TERM, str(analyte_ids_term))
            # else:
            #     analyte_ids = analyte_ids_term.split(',')
            for analyte_id in analyte_ids:
                interpretation.add_analyte(spectrum.get_analyte(analyte_id))
        return interpretation

    def _default_interpretation_to_analytes(self, spectrum: Spectrum):
        for interpretation in spectrum.interpretations.values():
            if not interpretation.analytes:
                for analyte in spectrum.analytes.values():
                    interpretation.add_analyte(analyte)

    def get_spectrum(self, spectrum_number: int=None,
                     spectrum_name: str=None) -> Spectrum:
        """Retrieve a single spectrum from the library.

        Parameters
        ----------
        spectrum_number : int, optional
            The index of the specturm in the library
        spectrum_name : str, optional
            The name of the spectrum in the library

        Returns
        -------
        :class:`~.Spectrum`
        """
        raise NotImplementedError()

    def get_cluster(self, cluster_number: int) -> SpectrumCluster:
        raise NotImplementedError()

    def find_spectra(self, specification, **query_keys):
        raise NotImplementedError()

    def create_index(self) -> int:
        """Populate the spectrum index.

        This method may produce a large amount of file I/O.

        Returns
        -------
        n_spectra: int
            The number of entries read
        """
        raise NotImplementedError()

    def __iter__(self):
        if self.index:
            for record in self.index:
                yield self.get_spectrum(record.number)
        else:
            return self.read()

    def __len__(self):
        return len(self.index)

    def __getitem__(self, i) -> Union[Spectrum, List[Spectrum]]:
        record = self.index[i]
        if isinstance(record, list):
            result = [self.get_spectrum(rec.number) for rec in record]
        else:
            result = self.get_spectrum(record.number)
        return result

    @classmethod
    def has_index_preference(cls, filename: str) -> Type[IndexBase]:
        '''Does this backend prefer a particular index for this file?

        The base implementation checks to see if there is a SQL index
        for the filename provided, and if so, prefers :class:`~.SQLIndex`.
        Otherwise, prefers :class:`~.MemoryIndex`.

        Parameters
        ----------
        filename: str
            The name of the file to open.

        Returns
        -------
        index_type: type
            Returns a :class:`~.IndexBase` derived type which this backend
            would prefer to use.
        '''
        try:
            if SQLIndex.exists(filename):
                return SQLIndex
            return MemoryIndex
        except Exception:
            return MemoryIndex

    def read(self):
        raise NotImplementedError()

    def _add_attribute_set(self, attribute_set: AttributeSet,
                           attribute_set_type: AttributeSetTypes):
        if attribute_set_type == AttributeSetTypes.spectrum:
            self.entry_attribute_sets[attribute_set.name] = attribute_set
        elif attribute_set_type == AttributeSetTypes.analyte:
            self.analyte_attribute_sets[attribute_set.name] = attribute_set
        elif attribute_set_type == AttributeSetTypes.interpretation:
            self.interpretation_attribute_sets[attribute_set.name] = attribute_set
        elif attribute_set_type == AttributeSetTypes.cluster:
            self.cluster_attribute_sets[attribute_set.name] = attribute_set
        else:
            raise ValueError(f"Could not map {attribute_set_type}")

    def summarize_parsing_errors(self) -> Dict:
        return {}

guess_implementation = SpectralLibraryBackendBase.guess_implementation


class _PlainTextSpectralLibraryBackendBase(SpectralLibraryBackendBase):

    def __init__(self, filename, index_type=None, read_metadata=True,
                 create_index: bool=True):
        if index_type is None and create_index:
            index_type = self.has_index_preference(filename)

        super(_PlainTextSpectralLibraryBackendBase, self).__init__(filename)

        if index_type is not None:
            self.index, was_initialized = index_type.from_filename(filename)
            if not was_initialized and create_index:
                self.create_index()
        if read_metadata:
            self.read_header()

    def _coerce_handle(self, filename_or_stream):
        if hasattr(filename_or_stream, 'read'):
            self.handle = filename_or_stream
        else:
            self.handle = open_stream(filename_or_stream, 'rt')

    def _buffer_from_stream(self, stream: io.IOBase) -> List:
        '''Collect data from the readable stream until
        a complete spectrum entry has been observed.

        Parameters
        ----------
        stream: file-like
            Theinput file stream to read from.

        Returns
        -------
        line_buffer: List[str]
            A list of lines read from the input stream.
        '''
        raise NotImplementedError()

    def read(self) -> Iterator[Spectrum]:
        with open_stream(self.filename, 'rt') as stream:
            i = 0
            match, offset = self._parse_header_from_stream(stream)
            if not match:
                raise ValueError("Could not locate valid header")
            else:
                stream.seek(offset)
            buffering_stream = LineBuffer(stream)
            while True:
                # Will clip the first line of the next spectrum. Needs work
                buffer = self._buffer_from_stream(buffering_stream)

                # If the buffer is only a single line, then we must have reached
                # the end, so we're done. We're done because the buffering stream
                # will contain exactly one line (the buffered line)
                if len(buffer) <= 1:
                    break
                buffering_stream.push_line()
                yield self._parse(buffer, i)
                i += 1

    def _get_lines_for(self, offset: int) -> List[str]:
        filename = self.filename
        is_file_like_object = isinstance(filename, io.IOBase)

        infile = open_stream(filename, 'r')

        infile.seek(offset)
        spectrum_buffer = self._buffer_from_stream(infile)
        #### We will end up here if this is the last spectrum in the file
        if not is_file_like_object:
            infile.close()
        else:
            infile.detach()
        return spectrum_buffer

    def _parse(self, buffer: Iterable, spectrum_index: int=None):
        raise NotImplementedError()

    def search(self, specification, **query_keys) -> List[Spectrum]:
        records = self.index.search(specification, **query_keys)
        if not isinstance(records, list):
            records = [records]
        spectra = []
        for record in records:
            buffer = self._get_lines_for(record.offset)
            spectrum = self._parse(buffer, record.number)
            spectra.append(spectrum)
        return spectra


<<<<<<< HEAD
class SpectralLibraryWriterBase(VocabularyResolverMixin,
                                metaclass=SubclassRegisteringMetaclass):
=======
class SpectralLibraryWriterBase(_VocabularyResolverMixin, metaclass=SubclassRegisteringMetaclass):
>>>>>>> bcfc5de2
    def __init__(self, filename, **kwargs):
        self.filename = filename
        super().__init__(**kwargs)

    def _filter_attributes(self, attributes: Attributed,
                           filter_fn: Callable) -> Iterable:
        if isinstance(attributes, AttributedEntity):
            attributes = attributes.attributes
        for attrib in attributes:
            if filter_fn(attrib):
                yield attrib

    def _not_analyte_mixture_term(self, attrib):
        if attrib:
            key = attrib[0]
            if key == ANALYTE_MIXTURE_TERM:
                return False
        return True

    def _not_entry_index(self, attrib):
        if attrib:
            key = attrib[0]
            if key == LIBRARY_ENTRY_INDEX:
                return False
        return True

    def _not_entry_key_or_index(self, attrib):
        if attrib:
            key = attrib[0]
            if key in (LIBRARY_ENTRY_INDEX, LIBRARY_ENTRY_KEY):
                return False
        return True

    def _coerce_handle(self, filename_or_stream):
        if hasattr(filename_or_stream, 'write'):
            self.handle = filename_or_stream
        else:
            self.handle = open(filename_or_stream, 'wt')

    def write_library(self, library: SpectralLibraryBackendBase):
        self.write_header(library)
        n = len(library)
        step = max(min(n // 100, 5000), 1)
        ident = ''
        i = 0
        for i, spectrum in enumerate(library):
            if i % step == 0 and i:
                try:
                    ident = f"{spectrum.key}:{spectrum.name}"
                except Exception:
                    ident = str(spectrum.key)
                logger.info(f"Wrote {ident} {i}/{n} ({i / n * 100.0:0.2f}%)")
            self.write_spectrum(spectrum)
        i = n
        logger.info(f"Wrote {n} spectra")

    def write_spectrum(self, spectrum: Spectrum):
        raise NotImplementedError()

    def write_cluster(self, cluster: SpectrumCluster):
        raise NotImplementedError()

    def __enter__(self) -> 'SpectralLibraryWriterBase':
        return self

    def __exit__(self, exc_type, exc_value, traceback):
        self.close()

    def close(self):
        pass


class LibrarySpectrumIterator(AttributedEntity, Iterator[Spectrum]):
    def __init__(self, backend: SpectralLibraryBackendBase) -> None:
        self.backend = backend
        self.attributes = backend
        self.iter = backend.read()
        self._buffer = next(self.iter)

    @property
    def format_version(self):
        return self.backend.format_version

    def __iter__(self):
        return self

    def __next__(self) -> Spectrum:
        if self._buffer is not None:
            result = self._buffer
            self._buffer = None
            return result
        return next(self.iter)<|MERGE_RESOLUTION|>--- conflicted
+++ resolved
@@ -12,17 +12,9 @@
 
 from mzlib.index import MemoryIndex, SQLIndex, IndexBase
 from mzlib.spectrum import LIBRARY_ENTRY_INDEX, LIBRARY_ENTRY_KEY, Spectrum
-<<<<<<< HEAD
-from mzlib.analyte import (
-    Analyte, Interpretation, InterpretationMember, ANALYTE_MIXTURE_TERM)
-from mzlib.cluster import SpectrumCluster
-from mzlib.attributes import (
-    Attributed, AttributedEntity, AttributeSet, AttributeManagedProperty)
-=======
 from mzlib.analyte import Analyte, Interpretation, InterpretationMember, ANALYTE_MIXTURE_TERM
 from mzlib.attributes import Attributed, AttributedEntity, AttributeSet, AttributeManagedProperty
 from mzlib.ontology import _VocabularyResolverMixin
->>>>>>> bcfc5de2
 
 from .utils import open_stream, LineBuffer
 
@@ -70,12 +62,7 @@
         return cls._file_extension_to_implementation.get(format_or_extension)
 
 
-<<<<<<< HEAD
-class SpectralLibraryBackendBase(AttributedEntity, VocabularyResolverMixin,
-                                 metaclass=SubclassRegisteringMetaclass):
-=======
 class SpectralLibraryBackendBase(AttributedEntity, _VocabularyResolverMixin, metaclass=SubclassRegisteringMetaclass):
->>>>>>> bcfc5de2
     """A base class for all spectral library formats.
 
     """
@@ -100,7 +87,8 @@
 
     @classmethod
     def guess_from_filename(cls, filename: Union[str, Path, io.FileIO]) -> bool:
-        """Guess if the file is of this type by inspecting the file's name and extension.
+        """
+        Guess if the file is of this type by inspecting the file's name and extension.
 
         Parameters
         ----------
@@ -122,7 +110,8 @@
 
     @classmethod
     def guess_from_header(cls, filename) -> bool:
-        """Guess if the file is of this type by inspecting the file's header section
+        """
+        Guess if the file is of this type by inspecting the file's header section
 
         Parameters
         ----------
@@ -139,7 +128,8 @@
     @classmethod
     def guess_implementation(cls, filename, index_type=None,
                              **kwargs) -> 'SpectralLibraryBackendBase':
-        """Guess the backend implementation to use with this file format.
+        """
+        Guess the backend implementation to use with this file format.
 
         Parameters
         ----------
@@ -149,6 +139,8 @@
             The :class:`~.IndexBase` derived type to use for this file. If
             :const:`None` is provided, the instance will decide based upon
             :meth:`has_index_preference`.
+        **kwargs
+            Passed to implementation
 
         Returns
         -------
@@ -194,7 +186,8 @@
             return value
 
     def read_header(self) -> bool:
-        """Read just the header of the whole library
+        """
+        Read just the header of the whole library
 
         Returns
         -------
@@ -260,7 +253,8 @@
 
     def get_spectrum(self, spectrum_number: int=None,
                      spectrum_name: str=None) -> Spectrum:
-        """Retrieve a single spectrum from the library.
+        """
+        Retrieve a single spectrum from the library.
 
         Parameters
         ----------
@@ -282,7 +276,8 @@
         raise NotImplementedError()
 
     def create_index(self) -> int:
-        """Populate the spectrum index.
+        """
+        Populate the spectrum index.
 
         This method may produce a large amount of file I/O.
 
@@ -313,7 +308,8 @@
 
     @classmethod
     def has_index_preference(cls, filename: str) -> Type[IndexBase]:
-        '''Does this backend prefer a particular index for this file?
+        """
+        Does this backend prefer a particular index for this file?
 
         The base implementation checks to see if there is a SQL index
         for the filename provided, and if so, prefers :class:`~.SQLIndex`.
@@ -329,7 +325,7 @@
         index_type: type
             Returns a :class:`~.IndexBase` derived type which this backend
             would prefer to use.
-        '''
+        """
         try:
             if SQLIndex.exists(filename):
                 return SQLIndex
@@ -382,7 +378,8 @@
             self.handle = open_stream(filename_or_stream, 'rt')
 
     def _buffer_from_stream(self, stream: io.IOBase) -> List:
-        '''Collect data from the readable stream until
+        """
+        Collect data from the readable stream until
         a complete spectrum entry has been observed.
 
         Parameters
@@ -394,7 +391,7 @@
         -------
         line_buffer: List[str]
             A list of lines read from the input stream.
-        '''
+        """
         raise NotImplementedError()
 
     def read(self) -> Iterator[Spectrum]:
@@ -449,12 +446,7 @@
         return spectra
 
 
-<<<<<<< HEAD
-class SpectralLibraryWriterBase(VocabularyResolverMixin,
-                                metaclass=SubclassRegisteringMetaclass):
-=======
 class SpectralLibraryWriterBase(_VocabularyResolverMixin, metaclass=SubclassRegisteringMetaclass):
->>>>>>> bcfc5de2
     def __init__(self, filename, **kwargs):
         self.filename = filename
         super().__init__(**kwargs)

--- conflicted
+++ resolved
@@ -5,27 +5,16 @@
 from typing import Callable, Dict, Iterable, Union, List, Type
 from pathlib import Path
 
-<<<<<<< HEAD
+
 from psims.controlled_vocabulary import Entity
 from psims.controlled_vocabulary.controlled_vocabulary import load_uo, load_unimod, load_psims
-=======
-from psims.controlled_vocabulary import load_psims, Entity
->>>>>>> 5eca6096
 
 from mzlib.index import MemoryIndex, SQLIndex, IndexBase
 from mzlib.spectrum import LIBRARY_ENTRY_INDEX, LIBRARY_ENTRY_KEY, Spectrum
 from mzlib.analyte import Analyte, Interpretation, InterpretationMember, ANALYTE_MIXTURE_TERM
 from mzlib.attributes import Attributed, AttributedEntity, AttributeSet, AttributeManagedProperty
-<<<<<<< HEAD
-=======
 
 from .utils import open_stream
->>>>>>> 5eca6096
-
-from .utils import open_stream
-
-from .utils import open_stream
-
 
 logger = logging.getLogger(__name__)
 logger.addHandler(logging.NullHandler())

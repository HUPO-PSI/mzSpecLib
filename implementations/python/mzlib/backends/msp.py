import re
import io
import os
import logging
import itertools

from typing import Any, Callable, Collection, Dict, List, Mapping, Optional, Set, Tuple, Iterable, DefaultDict
import warnings

from pyteomics import proforma

from mzlib import annotation

from mzlib.analyte import FIRST_ANALYTE_KEY, FIRST_INTERPRETATION_KEY, Analyte
from mzlib.spectrum import Spectrum, SPECTRUM_NAME
from mzlib.attributes import AttributeManager, Attributed

from .base import DEFAULT_VERSION, FORMAT_VERSION_TERM, _PlainTextSpectralLibraryBackendBase, LIBRARY_NAME_TERM
from .utils import try_cast, open_stream, CaseInsensitiveDict


logger = logging.getLogger(__name__)
logger.addHandler(logging.NullHandler())

# TODO: Name: could be Compound or SpectrumName
leader_terms = {
    "Name": SPECTRUM_NAME,
    "NAME": SPECTRUM_NAME,
    "Compound": SPECTRUM_NAME,
    "COMPOUND": SPECTRUM_NAME,
}


def _generate_numpeaks_keys():
    w1 = "num"
    w2 = "peaks"
    seps = (" ", "")
    cases = (str.lower, str.title, str.upper)
    w1_cases = [c(w1) for c in cases]
    w2_cases = [c(w2) for c in cases]
    return {(w1c + sep + w2c) for (sep, w1c, w2c) in itertools.product(seps, w1_cases, w2_cases)}

NUM_PEAKS_KEYS = _generate_numpeaks_keys()

<<<<<<< HEAD
leader_terms_pattern = re.compile("(Name|NAME|Compound|COMPOUND):")
=======
leader_terms_pattern = re.compile(r"(Name|NAME|Compound|COMPOUND)\s*:")
leader_terms_line_pattern = re.compile(r'(?:Name|NAME|Compound|COMPOUND)\s*:\s+(.+)')
>>>>>>> 2e649271

STRIPPED_PEPTIDE_TERM = "MS:1000888|stripped peptide sequence"

PEAK_OBSERVATION_FREQ = "MS:1003279|observation frequency of peak"
PEAK_ATTRIB = "MS:1003254|peak attribute"


class AttributeHandler:
    keys: Collection[str]

    def __init__(self, keys: Collection[str]):
        if isinstance(keys, str):
            keys = (keys, )
        self.keys = keys

    def __contains__(self, key):
        return key in self.keys

    def add_value(self, key: str, value: Any, container: Attributed):
        container.add_attribute(key, value)

    def add_group(self, keys: List[str], values: List[Any], container: Attributed):
        group_id = container.get_next_group_identifier()
        for k, v in zip(keys, values):
            container.add_attribute(k, v, group_id)

    def handle(self, key: str, value: Any, container: Attributed) -> bool:
        raise NotImplementedError()

    def __call__(self, key: str, value: Any, container: Attributed) -> bool:
        return self.handle(key, value, container)

    def chain(self, handler: 'AttributeHandler') -> 'AttributeHandlerChain':
        return AttributeHandlerChain([self, handler])

    def __and__(self, handler: 'AttributeHandler') -> 'AttributeHandlerChain':
        return self.chain(handler)


class MappingAttributeHandler(AttributeHandler):
    keys: Dict[str, Any]

    def __init__(self, keys: Dict[str, Any]):
        self.keys = keys

    def handle(self, key: str, value: Any, container: Attributed) -> bool:
        trans_key = self.keys[key]
        if value is None:
            if isinstance(trans_key, list):
                k, v = trans_key
                v = try_cast(v)
                self.add_value(k, v, container)
            else:
                return False
        elif isinstance(trans_key, str):
            self.add_value(trans_key, try_cast(value), container)
        elif isinstance(trans_key, dict):
            if value in trans_key:
                # If the mapping is a plain string, add it
                if isinstance(trans_key[value], str):
                    key, value = trans_key[value].split("=")
                    self.add_value(key, try_cast(value), container)
                # Or if it is a list, then there are multiple terms to add within a group
                elif isinstance(trans_key[value], list):
                    if len(trans_key[value]) == 1:
                        for item in trans_key[value]:
                            self.add_value(item[0], try_cast(item[1]), container)
                    else:
                        k, v = zip(*trans_key[value])
                        self.add_group(k, map(try_cast, v), container)
            else:
                return False
        elif isinstance(trans_key, AttributeHandler):
            return trans_key(key, value, container)
        return True


class AttributeHandlerChain:
    chain: List[AttributeHandler]

    def __init__(self, chain: List[AttributeHandler]):
        self.chain = chain

    def handle(self, key: str, value: Any, container: Attributed) -> bool:
        result = True
        for handler in self.chain:
            result |= handler.handle(key, value, container)
            if not result:
                return result
        return result

    def __contains__(self, key):
        for handler in self.chain:
            if key in handler:
                return True
        return False

    def __iter__(self):
        return iter(self.chain)

    def __call__(self, key: str, value: Any, container: Attributed) -> bool:
        return self.handle(key, value, container)

    def chain(self, handler: 'AttributeHandler') -> 'AttributeHandlerChain':
        return self.__class__(self.chain + [handler])

    def add(self, handler: AttributeHandler):
        self.chain.append(handler)
        return handler


class RegexAttributeHandler(AttributeHandler):
    pattern: re.Pattern
    variable_attributes: List[str]
    constant_attributes: Optional[List[Tuple[str, Any]]]

    def __init__(self, keys: Collection[str], pattern: re.Pattern, variable_attributes, constant_attributes=None):
        super().__init__(keys)
        self.pattern = pattern
        self.variable_attributes = variable_attributes
        self.constant_attributes = constant_attributes

    def handle(self, key: str, value: Any, container: Attributed) -> bool:
        match = self.pattern.match(value)
        if match:
            if self.constant_attributes:
                ks, vs = map(list, zip(*self.constant_attributes))
                ks.extend(self.variable_attributes)
                vs.extend(match.groups())
                self.add_group(ks, vs, container)
            else:
                self.add_value(self.variable_attributes[0], match.group(1), container)
            return True
        return False


class FunctionAttributeHandler(AttributeHandler):
    func: Callable[[str, Any, Attributed], bool]

    def __init__(self, keys: Collection[str], func: Callable[[str, Any, Attributed], bool]):
        super().__init__(keys)
        self.func = func

    def handle(self, key: str, value: Any, container: Attributed) -> bool:
        return self.func(key, value, container)

    @classmethod
    def wraps(cls, *keys):
        def wrapper(func):
            return cls(keys, func)
        return wrapper


class DispatchingAttributeHandler(AttributeHandlerChain):
    mapping: Dict[str, AttributeHandler]

    def __init__(self, chain: List[AttributeHandler] = None):
        if not chain:
            chain = []
        super().__init__(chain)
        self.mapping = CaseInsensitiveDict()
        for handler in self:
            for key in handler.keys:
                self.mapping[key] = handler

    def handle(self, key: str, value: Any, container: Attributed) -> bool:
        handler = self.mapping[key]
        return handler(key, value, container)

    def __contains__(self, key):
        return key in self.mapping

    def add(self, handler: AttributeHandler):
        super().add(handler)
        for key in handler.keys:
            self.mapping[key] = handler
        return handler



analyte_terms = CaseInsensitiveDict({
    "MW": "MS:1000224|molecular mass",
    "total exact mass": "MS:1000224|molecular mass",
    "ExactMass": "MS:1000224|molecular mass",
    "exact_mass": "MS:1000224|molecular mass",
    "exact mass": "MS:1000224|molecular mass",
    "molecular formula": "MS:1000866|molecular formula",
    "Formula": "MS:1000866|molecular formula",
    "formula": "MS:1000866|molecular formula",
    "SMILES": "MS:1000868|SMILES formula",
    "InChIKey": "MS:1002894|InChIKey",
    "Theo_mz_diff": "MS:1003209|monoisotopic m/z deviation",
    "Scan": {
        "Mods": "MS:1001471|peptide modification details",
        "Naa": "MS:1003043|number of residues",
    },
    "Pep": {
        "Tryptic": [["MS:1003048|number of enzymatic termini", 2], ["MS:1001045|cleavage agent name", "MS:1001251|Trypsin"]],
        "SemiTryptic": [["MS:1003048|number of enzymatic termini", 1], ["MS:1001045|cleavage agent name", "MS:1001251|Trypsin"]],
        "N-Semitryptic": [["MS:1003048|number of enzymatic termini", 1], ["MS:1001045|cleavage agent name", "MS:1001251|Trypsin"]],
        "C-Semitryptic": [["MS:1003048|number of enzymatic termini", 1], ["MS:1001045|cleavage agent name", "MS:1001251|Trypsin"]],
        "Tryptic/miss_good_confirmed": [["MS:1003048|number of enzymatic termini", 2],
                                        ["MS:1003044|number of missed cleavages", "0"],
                                        ["MS:1001045|cleavage agent name", "MS:1001251|Trypsin"]],
        "Tryptic/miss_bad_confirmed": [["MS:1003048|number of enzymatic termini", 2],
                                        ["MS:1003044|number of missed cleavages", ">0"],
                                        ["MS:1001045|cleavage agent name", "MS:1001251|Trypsin"]],
        },
    "MC": "MS:1003044|number of missed cleavages",
    "Mods": "MS:1001471|peptide modification details",
    "Naa": "MS:1003043|number of residues",
    "PrecursorMonoisoMZ": "MS:1003208|experimental precursor monoisotopic m/z",
    "Mz_exact": "MS:1003208|experimental precursor monoisotopic m/z",
    "Mz_av": "MS:1003054|theoretical average m/z",
})


_HCD = ["MS:1000044|dissociation method", "MS:1000422|beam-type collision-induced dissociation"]

# TODO: qtof -> CAD
instrument_dispatch = CaseInsensitiveDict({
    "it": [["MS:1000044|dissociation method", "MS:1002472|trap-type collision-induced dissociation"]],
    "hcd": [_HCD],
    "QExactive": [_HCD],
    "Elite": [_HCD],
})


other_terms = CaseInsensitiveDict({
    "Charge": "MS:1000041|charge state",
    "precursor_charge": "MS:1000041|charge state",
    "precursorcharge": "MS:1000041|charge state",

    "Parent": "MS:1000744|selected ion m/z",
    "ObservedPrecursorMZ": "MS:1000744|selected ion m/z",
    "PrecursorMZ": "MS:1000744|selected ion m/z",
    "PRECURSORMZ": "MS:1000744|selected ion m/z",
    "precursor": "MS:1000744|selected ion m/z",
    "precursor_mass": "MS:1000744|selected ion m/z",
    "precursormass": "MS:1000744|selected ion m/z",

    "Single": ["MS:1003065|spectrum aggregation type", "MS:1003066|singleton spectrum"],
    "Consensus": ["MS:1003065|spectrum aggregation type", "MS:1003067|consensus spectrum"],
    "Inst": instrument_dispatch,
    "Instrument_type": instrument_dispatch,
    "Spec": {"Consensus": [["MS:1003065|spectrum aggregation type", "MS:1003067|consensus spectrum"]]},
    "Scan": "MS:1003057|scan number",
    "Origfile": "MS:1003203|constituent spectrum file",
    "filename": "MS:1003203|constituent spectrum file",
    "file_name": "MS:1003203|constituent spectrum file",
    "Sample": "MS:1000002|sample name",
    "Filter": "MS:1000512|filter string",
    "FTResolution": "MS:1000028|detector resolution",
    "ms1PrecursorAb": "MS:1003085|previous MS1 scan precursor intensity",
    "Precursor1MaxAb": "MS:1003086|precursor apex intensity",
    "Purity": "MS:1009013|isolation window precursor purity",
    "BasePeak": "MS:1000505|base peak intensity",
    "Num peaks": "MS:1003059|number of peaks",
    "Num Peaks": "MS:1003059|number of peaks",
    "num_peaks": "MS:1003059|number of peaks",
    "numpeaks": "MS:1003059|number of peaks",
    "Run": "MS:1003203|constituent spectrum file",
<<<<<<< HEAD
=======
    "Splash": "MS:1002599|splash key",
>>>>>>> 2e649271
})


@FunctionAttributeHandler.wraps("num_unassigned_peaks")
def unassigned_peaks_handler(key: str, value: str, container: Attributed) -> bool:
    is_top_20 = False
    if isinstance(value, str):
        if "/" in value:
            if "/20" in value:
                is_top_20 = True
            value = value.split("/")[0]
        value = int(value)
    if is_top_20:
        container.add_attribute("MS:1003290|number of unassigned peaks among top 20 peaks", value)
    else:
        container.add_attribute("MS:1003288|number of unassigned peaks", value)
    return True


interpretation_terms = CaseInsensitiveDict({
    "Unassigned_all_20ppm": "MS:1003079|total unassigned intensity fraction",
    "Unassign_all": "MS:1003079|total unassigned intensity fraction",

    "top_20_num_unassigned_peaks_20ppm": "MS:1003290|number of unassigned peaks among top 20 peaks",
    "num_unassigned_peaks_20ppm": unassigned_peaks_handler,
    "num_unassigned_peaks": unassigned_peaks_handler,

    "max_unassigned_ab_20ppm": "MS:1003289|intensity of highest unassigned peak",
    "max_unassigned_ab": "MS:1003289|intensity of highest unassigned peak",

    "Unassigned_20ppm": "MS:1003080|top 20 peak unassigned intensity fraction",
    "Unassigned": "MS:1003080|top 20 peak unassigned intensity fraction",
})


interpretation_member_terms = CaseInsensitiveDict({
    "Q-value": "MS:1002354|PSM-level q-value",
})


species_map = {
    "human": [["MS:1001467|taxonomy: NCBI TaxID", "NCBITaxon:9606|Homo sapiens"],
                ["MS:1001469|taxonomy: scientific name",
                    "Homo sapiens"],
                ["MS:1001468|taxonomy: common name", "human"]],
    "zebrafish": [["MS:1001467|taxonomy: NCBI TaxID", "NCBITaxon:7955|Danio rerio"],
                    ["MS:1001469|taxonomy: scientific name",
                        "Danio rerio"],
                    ["MS:1001468|taxonomy: common name", "zebra fish"]],
    "chicken": [["MS:1001467|taxonomy: NCBI TaxID", "NCBITaxon:9031|Gallus gallus"],
                ["MS:1001469|taxonomy: scientific name",
                    "Gallus gallus"],
                ["MS:1001468|taxonomy: common name", "chicken"]],
    "rat": [
        ["MS:1001467|taxonomy: NCBI TaxID", "NCBITaxon:10116|Rattus norvegicus"],
        ["MS:1001469|taxonomy: scientific name",
         "Rattus norvegicus"],
        ["MS:1001468|taxonomy: common name", "rat"]
    ]
}


MODIFICATION_NAME_MAP = {
    "CAM": "Carbamidomethyl",
    "Pyro_glu": "Glu->pyro-Glu", # Resolves UNIMOD ambiguity
    "Pyro-glu": "Gln->pyro-Glu",
    "Oxidation": "Oxidation",
    "Phospho": "Phospho",
    "TMT6plex": "TMT6plex",
    "iTRAQ": "iTRAQ",
    "Acetyl": "Acetyl",
    "TMT": "TMT6plex",
}


# TODO: ppm is unsigned, add mass calculation to determine true mass accuracy

annotation_pattern = re.compile(r"""^
(?:(?:(?P<series>[abyxcz]\.?)(?P<ordinal>\d+))|
   (:?(?P<series_internal>(?:Int/[ARNDCEQGHKMFPSTWYVILJarndceqghkmfpstwyvilj]+)|(?:[mM](?P<internal_start>\d+):(?P<internal_end>\d+))))|
   (?P<precursor>p)|
   (:?I(?P<immonium>[ARNDCEQGHKMFPSTWYVIL])(?:(?P<immonium_modification>CAM)|[A-Z])?)|
   (?P<reporter>(?P<reporter_label>TMT|ITRAQ|iTRAQ)(?P<reporter_mass>\d+[NC]?))|
   (?:_(?P<external_ion>[^\s,/]+))|
   (?P<unannotated>\?)
)
(?P<neutral_losses>((?:[+-]\d*[A-Z][A-Za-z0-9]*)|(?:[+-]iTRAQ|TMT)|(?:[+-]\d+?(?!i)))+)?
(?:(?:\[M(?P<adducts>(:?[+-]\d*[A-Z][A-Za-z0-9]*)+)\])?
(?:\^(?P<charge>[+-]?\d+))?
(?:(?P<isotope>[+-]?\d*)i)?)+
(?:/(?:Dev=)?(?P<mass_error>[+-]?\d+(?:\.\d+))(?P<mass_error_unit>ppm)?)?
""", re.X)


class MSPAnnotationStringParser(annotation.AnnotationStringParser):
    def _dispatch_internal_peptide_fragment(self, data: Dict[str, Any], adducts: List, charge: int, isotope: int, neutral_losses: List,
                                            analyte_reference: Any, mass_error: Any, **kwargs):
        if data['internal_start']:
            # The hybrid pattern detected an m<start>:<end> type string, not an Int/seq string
            return super(MSPAnnotationStringParser, self)._dispatch_internal_peptide_fragment(
                data, adducts, charge, isotope, neutral_losses, analyte_reference, mass_error, **kwargs)

        spectrum = kwargs.get("spectrum")
        if spectrum is None:
            raise ValueError("Cannot infer sequence coordinates from MSP internal fragmentation notation without"
                             " a reference to the spectrum, please pass spectrum as a keyword argument")
        sequence = self._get_peptide_sequence_for_analyte(
            spectrum, analyte_reference)
        subseq = data['series_internal']
        if subseq.startswith("Int/"):
            subseq = subseq[4:]
        subseq = subseq.upper()
        try:
            start_index = sequence.index(subseq)
        except ValueError as err:
            raise ValueError(
                f"Cannot locate internal subsequence {subseq} in {sequence}") from err
        end_index = start_index + len(subseq)
        data['internal_start'] = start_index + 1
        data['internal_end'] = end_index
        return super(MSPAnnotationStringParser, self)._dispatch_internal_peptide_fragment(
            data, adducts, charge, isotope, neutral_losses, analyte_reference, mass_error, **kwargs)

    def _coerce_isotope(self, data):
        value = data.get('isotope')
        if value is not None:
            if value == '':
                data['isotope'] = '1'
        return super()._coerce_isotope(data)

    def _coerce_neutral_losses(self, data: Dict[str, str]) -> List:
        return super()._coerce_neutral_losses(data)

    def _coerce_analyte_reference(self, data: Dict[str, str]) -> str:
        return None

    def _dispatch_immonium(self, data: Dict[str, Any], adducts: List, charge: int, isotope: int, neutral_losses: List,
                           analyte_reference: Any, mass_error: Any, **kwargs):
        modification = data['immonium_modification']
        if modification is not None:
            try:
                modification = MODIFICATION_NAME_MAP[modification]
                data['immonium_modification'] = modification
            except KeyError as err:
                print(f"Failed to convert immonium ion modification {modification}")
        return super(MSPAnnotationStringParser, self)._dispatch_immonium(
            data, adducts, charge, isotope, neutral_losses, analyte_reference, mass_error, **kwargs)

    def _get_peptide_sequence_for_analyte(self, spectrum: Spectrum, analyte_reference: Optional[Any]=None) -> str:
        if analyte_reference is None:
            if len(spectrum.analytes) == 0:
                return None
            else:
                analyte_reference = spectrum.analytes[FIRST_ANALYTE_KEY].id
        analyte = spectrum.analytes.get(analyte_reference)
        if analyte is None:
            return None
        return analyte.get_attribute('MS:1000888|stripped peptide sequence')


parse_annotation = MSPAnnotationStringParser(annotation_pattern)
MODIFICATION_LIST_PARSER = re.compile(r"(\d+),([ARNDCEQGHKMFPSTWYVIL_\-]),([A-Za-z0-9_\-]+)")


class ModificationParser:
    pattern: re.Pattern
    modification_map: Dict[str, str]
    unknown_modifications: Set[str]

    def __init__(self, pattern: str=None, modification_map: Dict[str, str]=None):
        if pattern is None:
            pattern = MODIFICATION_LIST_PARSER.pattern
        if modification_map is None:
            modification_map = dict(MODIFICATION_NAME_MAP)
        self.pattern = re.compile(pattern)
        self.modification_map = modification_map
        self.unknown_modifications = set()

    def __call__(self, text: str):
        return self.parse(text)

    def parse(self, text: str) -> List[Tuple[int, str, str]]:
        if not isinstance(text, str) or not text:
            return []
        i = 0
        n = len(text)

        mods = []
        while i < n and text[i].isdigit():
            i += 1

        for position, residue, mod in self.pattern.findall(text):
            position = int(position)
            if mod not in self.modification_map:
                warnings.warn(f"{mod} is not found in the known MSP modification mapping. Using this name verbatim")
                modification_name = mod
                self.modification_map[mod] = mod
                self.unknown_modifications.add(mod)
            else:
                modification_name = self.modification_map[mod]
            mods.append((position, residue, modification_name))
        return mods


def null_handler(key: str, value: str, container: Attributed) -> bool:
    return True


msp_spectrum_attribute_handler = DispatchingAttributeHandler()
msp_analyte_attribute_handler = DispatchingAttributeHandler()

<<<<<<< HEAD

msp_spectrum_attribute_handler.add(FunctionAttributeHandler("Nprot", null_handler))
msp_spectrum_attribute_handler.add(FunctionAttributeHandler("Peptype", null_handler))
=======

msp_spectrum_attribute_handler.add(FunctionAttributeHandler("Nprot", null_handler))
msp_spectrum_attribute_handler.add(FunctionAttributeHandler("Peptype", null_handler))


@msp_spectrum_attribute_handler.add
@FunctionAttributeHandler.wraps("Spectrum_type")
def ms_level_handler(key: str, value: str, container: Attributed) -> bool:
    attr_name = "MS:1000511|ms level"
    if value is None:
        return False
    if isinstance(value, str):
        if value.lower().startswith("ms"):
            value = int(value[2:])
    container.add_attribute(attr_name, value)
    return True


@msp_spectrum_attribute_handler.add
@FunctionAttributeHandler.wraps("ionmode", "ion_mode")
def polarity_handler(key: str, value: str, container: Attributed) -> bool:
    polarity_term = "MS:1000465|scan polarity"
    positive = "MS:1000130|positive scan"
    negative = "MS:1000129|negative scan"

    if isinstance(value, str):
        value = value.lower()
        if value == 'positive':
            value = positive
        elif value == 'negative':
            value = negative
        else:
            raise ValueError(f"Can't infer scan polarity from {value}")
        container.add_attribute(polarity_term, value)
        return True
    return False
>>>>>>> 2e649271


@msp_spectrum_attribute_handler.add
@FunctionAttributeHandler.wraps("HCD")
def dissociation_method_handler(key: str, value: str, container: Attributed) -> bool:
    container.add_attribute("MS:1000044|dissociation method",
                            "MS:1000422|beam-type collision-induced dissociation")
    found_match = False
    if value is not None:
        match = re.match(r"([\d\.]+)\s*ev", value, flags=re.IGNORECASE)
        if match is not None:
            found_match = True
            group_identifier = container.get_next_group_identifier()
            container.add_attribute("MS:1000045|collision energy",
                                try_cast(match.group(1)), group_identifier)
            container.add_attribute("UO:0000000|unit", "UO:0000266|electronvolt", group_identifier)
        match = re.match(r"([\d\.]+)\s*%", value)
        if match is not None:
            found_match = True
            group_identifier = container.get_next_group_identifier()
            container.add_attribute("MS:1000045|collision energy",
                                try_cast(match.group(1)), group_identifier)
            container.add_attribute("UO:0000000|unit", "UO:0000187|percent", group_identifier)
    return found_match


@msp_spectrum_attribute_handler.add
@FunctionAttributeHandler.wraps("Collision_energy", "CE", "colenergy", "collisionenergy", "ionization energy")
def collision_energy_handler(key: str, value: str, container: Attributed) -> bool:
    if isinstance(value, str):
        if "NCE" in value:
            return normalized_collision_energy_handler(key, value, container)
        match = re.match(r"([\d\.]+)", value)
        if match is not None:
            value = try_cast(match.group(1))
    if value is not None:
        group_identifier = container.get_next_group_identifier()
        container.add_attribute(
            "MS:1000045|collision energy", value, group_identifier)
        container.add_attribute(
            "UO:0000000|unit", "UO:0000266|electronvolt", group_identifier)
        return True
    return False


@msp_spectrum_attribute_handler.add
@FunctionAttributeHandler.wraps("NCE", "nce")
def normalized_collision_energy_handler(key: str, value: str, container: Attributed) -> bool:
    if isinstance(value, str):
        match = re.match(r"([\d\.]+)", value)
        if match is not None:
            value = try_cast(match.group(1))
    if value is not None:
        group_identifier = container.get_next_group_identifier()
        container.add_attribute(
            "MS:1000138|normalized collision energy", value, group_identifier)
        container.add_attribute(
            "UO:0000000|unit", "UO:0000187|percent", group_identifier)
        return True
    return False


@msp_spectrum_attribute_handler.add
@FunctionAttributeHandler.wraps("RT", "rettime", "retentiontime", "rtinseconds")
def rt_handler(key, value, container) -> bool:
    match = re.match(r"([\d\.]+)\s*(\D*)",
                     value)
    if match is not None:
        if match.group(2):
            container.add_attribute(
                "ERROR", f"Need more RT parsing code to handle this value")
            return False
        else:
            group_identifier = container.get_next_group_identifier()
            container.add_attribute(
                "MS:1000894|retention time", try_cast(match.group(1)), group_identifier)
            #### If the value is greater than 250, assume it must be seconds
            if float(match.group(1)) > 250 or key.lower() == 'rtinseconds':
                container.add_attribute(
                    "UO:0000000|unit", "UO:0000010|second", group_identifier)
            #### Although normally assume minutes
            else:
                container.add_attribute(
                    "UO:0000000|unit", "UO:0000031|minute", group_identifier)
            return True
    return False


@msp_spectrum_attribute_handler.add
<<<<<<< HEAD
@FunctionAttributeHandler.wraps("ionization mode", "IONMODE")
=======
@FunctionAttributeHandler.wraps("ionization mode", "IONMODE", "Ion_mode")
>>>>>>> 2e649271
def ionization_mode_handler(key: str, value: str, container: Attributed):
    if value is None:
        return False
    value = value.lower()
    if value == "positive":
        container.add_attribute("MS:1000465|scan polarity", "MS:1000130|positive scan")
        return True
    elif value == "negative":
        container.add_attribute("MS:1000465|scan polarity", "MS:1000129|negative scan")
        return True
    else:
        return False

@msp_spectrum_attribute_handler.add
@FunctionAttributeHandler.wraps("ms2IsolationWidth")
def isolation_width_handler(key, value, container) -> bool:
    if value is None:
        return False
    group_identifier = container.get_next_group_identifier()
    container.add_attribute("MS:1000828|isolation window lower offset",
        (float(value) / 2), group_identifier)
    container.add_attribute("UO:0000000|unit",
                        "MS:1000040|m/z", group_identifier)
    group_identifier = container.get_next_group_identifier()
    container.add_attribute("MS:1000829|isolation window upper offset",
        (float(value) / 2), group_identifier)
    container.add_attribute("UO:0000000|unit",
                        "MS:1000040|m/z", group_identifier)
    return True


@msp_analyte_attribute_handler.add
@FunctionAttributeHandler.wraps("Mz_diff", "Theo_mz_diff")
def mz_diff_handler(key, value, container: Attributed) -> bool:
    if isinstance(value, float):
        # We must be dealing with a unit-less entry.
        group_identifier = container.get_next_group_identifier()
        container.add_attribute(
            "MS:1001975|delta m/z", value, group_identifier)
        container.add_attribute(
            "UO:0000000|unit", "MS:1000040|m/z", group_identifier)
    else:
        match = re.match(
            r"([\-\+e\d\.]+)\s*ppm", value, flags=re.IGNORECASE)
        if match is not None:
            group_identifier = container.get_next_group_identifier()
            container.add_attribute(
                "MS:1001975|delta m/z", try_cast(match.group(1)), group_identifier)
            container.add_attribute(
                "UO:0000000|unit", "UO:0000169|parts per million", group_identifier)
        else:
            match = re.match(
                r"([\-\+e\d\.]+)\s*", value)
            if match is not None:
                group_identifier = container.get_next_group_identifier()
                container.add_attribute(
                    "MS:1001975|delta m/z", try_cast(match.group(1)), group_identifier)
                container.add_attribute(
                    "UO:0000000|unit", "MS:1000040|m/z", group_identifier)
            else:
                return False
    return True


@msp_spectrum_attribute_handler.add
@FunctionAttributeHandler.wraps("Dev_ppm")
def dev_ppm_handler(key, value, container) -> bool:
    if value is None:
        return False
    group_identifier = container.get_next_group_identifier()
    container.add_attribute(
        "MS:1001975|delta m/z", try_cast(value), group_identifier)
    container.add_attribute(
        "UO:0000000|unit", "UO:0000169|parts per million", group_identifier)
    return True


@msp_spectrum_attribute_handler.add
@FunctionAttributeHandler.wraps("Nrep", "Nreps")
def nreps_handler(key, value, container):
    if value is None:
        return False
    if not isinstance(value, str):
        value = str(value)
    match = re.match(
        r"(\d+)/(\d+)", value)
    if match is not None:
        container.add_attribute(
            "MS:1003070|number of replicate spectra used", try_cast(match.group(1)))
        container.add_attribute(
            "MS:1003069|number of replicate spectra available", try_cast(match.group(2)))
        return True
    else:
        match = re.match(
            r"(\d+)", value)
        if match is not None:
            container.add_attribute(
                "MS:1003070|number of replicate spectra used", try_cast(match.group(1)))
            container.add_attribute(
                "MS:1003069|number of replicate spectra available", try_cast(match.group(1)))
            return True
        else:
            return False


@msp_analyte_attribute_handler.add
@FunctionAttributeHandler.wraps("Organism")
def organism_handler(key, value, container):
    if value is None:
        return False
    value = value.strip('"')

    if value in species_map:
        group_identifier = container.get_next_group_identifier()
        for item in species_map[value]:
            container.add_attribute(
                item[0], try_cast(item[1]), group_identifier)
        return True
    return False


@msp_analyte_attribute_handler.add
@FunctionAttributeHandler.wraps("Protein")
def protein_handler(key, value, container: Attributed):
    if value is None:
        return False
    key = "MS:1000885|protein accession"
    match = re.match(r"\(pre=(.),post=(.)\)", value)
    group_identifier = None
    if match is not None:
        value = value[:match.start()]
        group_identifier = container.get_next_group_identifier()
        container.add_attribute("MS:1001112|n-terminal flanking residue",
                                match.group(1), group_identifier=group_identifier)
        container.add_attribute("MS:1001113|c-terminal flanking residue",
                                match.group(2), group_identifier=group_identifier)
    container.add_attribute(key, re.sub(r"\(pre=(.),post=(.)\)", '', value),
                            group_identifier=group_identifier)
    return True


@msp_spectrum_attribute_handler.add
@FunctionAttributeHandler.wraps("BasePeak")
def base_peak_handler(key, value, container: Attributed):
    if value is None:
        return False
    value = float(value)
    group_id = container.get_next_group_identifier()
    container.add_attribute("MS:1000505|base peak intensity", value, group_id)
    container.add_attribute("UO:0000000|unit", "MS:1000131|number of detector counts", group_id)
    return True


class _UnknownTermTracker:
    counts: DefaultDict

    def add(self, key: str, value: Optional[str]=None):
        raise NotImplementedError()

    def items(self):
        return self.counts.items()


class UnknownKeyValueTracker(_UnknownTermTracker):
    def __init__(self) -> None:
        self.counts = DefaultDict(lambda: DefaultDict(int))

    def add(self, key: str, value: Optional[str]=None):
        self.counts[key][value] += 1


class UnknownKeyTracker(_UnknownTermTracker):
    def __init__(self) -> None:
        self.counts = DefaultDict(int)

    def add(self, key: str, value: Optional[str] = None):
        self.counts[key] += 1


protein_attributes_to_group = [
    "MS:1003048|number of enzymatic termini",
    "MS:1001045|cleavage agent name",
    "MS:1001112|n-terminal flanking residue",
    "MS:1001113|c-terminal flanking residue",
    "MS:1003044|number of missed cleavages",
    "MS:1000885|protein accession",
]


class MSPSpectralLibrary(_PlainTextSpectralLibraryBackendBase):
    file_format = "msp"
    format_name = "msp"

    modification_parser: ModificationParser
    unknown_attributes: _UnknownTermTracker

    def __init__(self, filename, index_type=None, read_metadata=True, create_index: bool=True):
        super().__init__(filename, index_type, read_metadata, create_index=create_index)
        self.modification_parser = ModificationParser()
        self.unknown_attributes = UnknownKeyTracker()

    @classmethod
    def guess_from_header(cls, filename: str) -> bool:
        with open_stream(filename, 'r') as stream:
            first_line = stream.readline()
            if leader_terms_pattern.match(first_line):
                return True
        return False

    def read_header(self) -> bool:
        filename = self.filename
        file_like_object = isinstance(filename, io.IOBase)

        stream = open_stream(filename)
        match, offset = self._parse_header_from_stream(stream)
        if file_like_object:
            if stream.seekable():
                stream.seek(0)
            stream.detach()
        else:
            stream.close()
        return match

    def _parse_header_from_stream(self, stream: io.IOBase) -> Tuple[bool, int]:
        first_line = stream.readline()
        attributes = AttributeManager()
        attributes.add_attribute(FORMAT_VERSION_TERM, DEFAULT_VERSION)
        if isinstance(self.filename, (str, os.PathLike)):
            attributes.add_attribute(LIBRARY_NAME_TERM, self.filename)
        elif hasattr(stream, 'name'):
            attributes.add_attribute(LIBRARY_NAME_TERM, stream.name)
        self.attributes.clear()
        self.attributes._from_iterable(attributes)
        if leader_terms_pattern.match(first_line):
            return True, 0
        return False, 0

    def create_index(self) -> int:
        """
        Populate the spectrum index

        Returns
        -------
        n_spectra: int
            The number of entries read
        """

        #### Check that the spectrum library filename isvalid
        filename = self.filename

        begin_loc = None
        file_like_object = False
        #### Determine the filesize
        try:
            file_size = os.path.getsize(filename)
        except TypeError:
            if isinstance(filename, io.IOBase):
                file_like_object = True
                if filename.seekable():
                    begin_loc = filename.tell()
                    filename.seek(0, os.SEEK_END)
                    file_size = filename.tell()
                    filename.seek(0)
        infile = open_stream(filename, 'r')

        state = 'header'
        spectrum_buffer = []
        n_spectra = 0
        start_index = 0
        file_offset = 0
        line_beginning_file_offset = 0
        spectrum_file_offset = 0
        spectrum_name = ''

        # Required for counting file_offset manually (LF vs CRLF)
        infile.readline()
        file_offset_line_ending = len(infile.newlines) - 1
        infile.seek(0)

        # if debug:
        #     eprint("INFO: Reading..", end='', flush=True)
        logger.debug(f"Reading {filename} ({file_size} bytes)...")
        while 1:
            line = infile.readline()
            if len(line) == 0:
                break

            line_beginning_file_offset = file_offset

            #### tell() is twice as slow as counting it myself
            # file_offset = infile.tell()
            file_offset += len(line) + file_offset_line_ending

            line = line.rstrip()
            # TODO: Name: could be Compound or SpectrumName
            if state == 'header':
                if leader_terms_pattern.match(line):
                    state = 'body'
                    spectrum_file_offset = line_beginning_file_offset
                else:
                    continue
            if state == 'body':
                if len(line) == 0:
                    continue
                if leader_terms_pattern.match(line):
                    if len(spectrum_buffer) > 0:
                        self.index.add(
                            number=n_spectra + start_index,
                            offset=spectrum_file_offset,
                            name=spectrum_name,
                            analyte=None)
                        n_spectra += 1
                        spectrum_buffer = []
                        #### Commit every now and then
                        if n_spectra % 10000 == 0:
                            self.index.commit()
                            logger.info(f"... Indexed  {file_offset} bytes, {n_spectra} spectra read")

                    spectrum_file_offset = line_beginning_file_offset
<<<<<<< HEAD
                    spectrum_name = re.match(r'(?:Name|NAME|Compound|COMPOUND):\s+(.+)', line).group(1)
=======
                    spectrum_name = leader_terms_line_pattern.match(line).group(1)
>>>>>>> 2e649271

                spectrum_buffer.append(line)
        logger.debug(f"Processed {file_offset} bytes, {n_spectra} spectra read")
        self.index.add(
            number=n_spectra + start_index,
            offset=spectrum_file_offset,
            name=spectrum_name,
            analyte=None)
        self.index.commit()
        n_spectra += 1

        #### Flush the index
        self.index.commit()

        if not file_like_object:
            infile.close()
        else:
            infile.detach()
            if begin_loc is not None:
                filename.seek(begin_loc)
        return n_spectra

    def _buffer_from_stream(self, infile: Iterable[str]) -> List[str]:
        state = 'body'
        spectrum_buffer = []

        file_offset = 0
        line_beginning_file_offset = 0
        for line in infile:
            line_beginning_file_offset = file_offset
            file_offset += len(line)
            line = line.rstrip()
            if state == 'body':
                if len(line) == 0:
                    continue
                if leader_terms_pattern.match(line):
                    if len(spectrum_buffer) > 0:
                        return spectrum_buffer
                spectrum_buffer.append(line)
        return spectrum_buffer

    def _parse(self, buffer: Iterable[str], spectrum_index: int=None) -> Spectrum:

        #### Start in the header section of the entry
        in_header = True

        #### Reset all spectrum properties in case there is already data here
        attributes = {}
        peak_list = []

        #### Loop through each line in the buffered list
        for line in buffer:

            #print(line)

            #### If in the the header portion of the entry
            if in_header:

                #### Extract the key,value pair by splitting on the *first* colon with optional whitespace
                match = re.match(r"\s*#", line)
                if match:
                    continue
                elif line.count(":") > 0:
<<<<<<< HEAD
                    key, value = re.split(r":\s*", line, 1)
                    attributes[key] = value
                elif line.count("=") > 0:
                    key, value = re.split(r"=\s*", line, 1)
=======
                    key, value = re.split(r"\s*:\s*", line, 1)
                    attributes[key] = value
                elif line.count("=") > 0:
                    key, value = re.split(r"\s*=\s*", line, 1)
>>>>>>> 2e649271
                    attributes[key] = value
                elif line.count("\t") > 0:
                    warnings.warn(f"Line {line!r} looks like a peak annotation?")
                    in_header = False
                else:
                    key = line
                    value = None
                    attributes[key] = value


                #### If the key is "Num peaks" then we're done with the header and peak list follows
                if key in NUM_PEAKS_KEYS:
                    in_header = False

                #### The "Comment" key requires special parsing
                if key == "Comment" or key == "Comments":

                    #### Remove it from attributes
                    del attributes[key]
                    self._parse_comment(value, attributes)

            #### Else in the peaks section. Parse the peaks.
            else:
                #### Split into the expected three values
                values = re.split(r'\s+', line, maxsplit=2)
                # Sometimes MSP files have multiple peaks on the same line, delimited by ';',
                # so we must potentially parse more than one peak per line.
                if values[1].endswith(";"):
                    buffered_peaks = []
                    buffered_peaks.append(values[:2])
                    buffered_peaks[0][1] = buffered_peaks[0][1].strip(";")
                    rest = values[0]
                    for block in re.split(r";\s?", rest):
                        if block:
                            buffered_peaks.append(re.split(r'\s+', block, maxsplit=2))

                else:
                    buffered_peaks = [values]

                for values in buffered_peaks:
                    interpretations = ""
                    aggregation = ""
                    if len(values) == 1:
                        mz = values
                        intensity = "1"
                    if len(values) == 2:
                        mz, intensity = values
                    elif len(values) == 3:
                        mz, intensity, interpretations = values
                    elif len(values) > 3:
                        mz, intensity, interpretations = values[0:2]
                    else:
                        mz = "1"
                        intensity = "1"

                    interpretations = interpretations.strip('"')
                    if interpretations.startswith("?"):
                        parts = re.split(r"\s+", interpretations)
                        if len(parts) > 1:
                            # Some msp files have a concept for ?i, but this requires a definition
                            interpretations = "?"
                            aggregation = parts[1:]
                    else:
                        if " " in interpretations:
                            parts = re.split(r"\s+", interpretations)
                            interpretations = parts[0]
                            aggregation = parts[1:]

                    #### Add to the peak list
                    peak_list.append([float(mz), float(intensity), interpretations, aggregation])

        #### Now convert the format attributes to standard ones
        spectrum = self._make_spectrum(peak_list, attributes)
        if spectrum_index is not None:
            spectrum.index = spectrum_index
        else:
            spectrum.index = -1
        spectrum.key = spectrum.index + 1
        has_observation_freq = (False, 0)
        for i, peak in enumerate(spectrum.peak_list):
            try:
                parsed_interpretation = self._parse_annotation(peak[2], spectrum=spectrum)
            except ValueError as err:
                message = str(err)
                raise ValueError(
                    f"An error occurred while parsing the peak annotation for peak {i}: {message}") from err

            if parsed_interpretation and isinstance(parsed_interpretation[0], annotation.InvalidAnnotation) and peak[3]:
                logger.debug("Failed to parse interpretation string %r with assumed %d aggregation fields, trying to parse the combined string",
                             peak[2], len(peak[3]))

                peak[2] = " ".join([peak[2]] + peak[3])
                peak[3] = []
                try:
                    parsed_interpretation = self._parse_annotation(peak[2], spectrum=spectrum)
                except ValueError as err:
                    message = str(err)
                    raise ValueError(
                        f"An error occurred while parsing the peak annotation for peak {i}: {message}") from err

            peak[2] = parsed_interpretation
            for i, agg in enumerate(peak[3]):
                # NOTE: Making the potentially unsafe assumption that the only fractional
                # aggregation statistic is the peak frequency. At this time, we haven't formalized
                # any other aggregation metric that I also have an MSP example for.
                if '/' in agg:
                    try:
                        agg = _parse_fraction(agg)
                        peak[3][i] = agg
                        has_observation_freq = (True, i)
                    except ValueError:
                        pass
                    except Exception as err:
                        raise ValueError(f"An error occurred while parsing the peak aggregation for peak {i}: {str(err)}") from err

        aggregation_metrics = []
        if has_observation_freq[0]:
            aggregation_metrics.append((PEAK_ATTRIB, PEAK_OBSERVATION_FREQ))

        if aggregation_metrics:
            spectrum.add_attribute_group(aggregation_metrics)

        return spectrum

    def _parse_annotation(self, annotation: str, wrap_errors: bool=True, **kwargs):
        return parse_annotation(annotation_string=annotation, wrap_errors=wrap_errors, **kwargs)

    def _parse_comment(self, value: str, attributes: Attributed):
        comment_items = re.split(" ", value)

        #### Any spaces within quotes are then de-split
        fixed_comment_items = []
        quote_counter = 0
        new_item = ""
        for item in comment_items:
            if new_item > "":
                new_item = new_item + " "
            new_item = new_item + item
            n_quotes = new_item.count('"')
            if n_quotes/2 == int(n_quotes/2):
                fixed_comment_items.append(new_item)
                new_item = ""

        #### Try to split each item on the first = character and store in attributes
        for item in fixed_comment_items:
            #### If there is an = then split on the first one and store key and value
            if item.count("=") > 0:
                comment_key, comment_value = item.split("=", 1)
                cleaned_key = comment_key.strip('"')
                if len(cleaned_key) != len(comment_key):
                    comment_value = comment_value.strip('"')
                attributes[cleaned_key] = try_cast(comment_value)

            #### Otherwise just store the key with a null value
            else:
                attributes[item] = None

    def _make_attribute_handlers(self):
        other_manager = MappingAttributeHandler(other_terms)
        analyte_manager = MappingAttributeHandler(analyte_terms)
        interpretation_manager = MappingAttributeHandler(interpretation_terms)
        interpretation_member_manager = MappingAttributeHandler(interpretation_member_terms)
        return (other_manager,
                analyte_manager,
                interpretation_manager,
                interpretation_member_manager,
                msp_spectrum_attribute_handler,
                msp_analyte_attribute_handler)

    def _make_spectrum(self, peak_list: List, attributes: Mapping[str, str]):
        spectrum = self._new_spectrum()
        interpretation = self._new_interpretation(FIRST_INTERPRETATION_KEY)
        interpretation_member = None
        analyte = self._new_analyte(FIRST_ANALYTE_KEY)
        spectrum.add_analyte(analyte)
        # interpretation.add_analyte(analyte)
        spectrum.peak_list = peak_list
        # spectrum.interpretations.add_interpretation(interpretation)

        #### Add special terms that we want to start off with
        for term in leader_terms:
            if term in attributes:
                spectrum.add_attribute(
                    leader_terms[term], try_cast(attributes[term]))
                break
        else:
            spectrum.add_attribute(
                "ERROR", f"Required term {leader_terms[term]} is missing")

        #### Translate the rest of the known attributes and collect unknown ones
        unknown_terms = []

        (other_manager, analyte_manager, interpretation_manager, interpretation_member_manager,
         spectrum_func_handler, analyte_func_handler) = self._make_attribute_handlers()
        for attribute in attributes:

            #### Skip a leader term that we already processed
            if attribute in leader_terms:
                continue
            if not attribute:
                continue
            if attribute in other_manager:
                if not other_manager(attribute, attributes[attribute], spectrum):
                    unknown_terms.append(attribute)

            elif attribute in analyte_manager:
                if not analyte_manager(attribute, attributes[attribute], analyte):
                    unknown_terms.append(attribute)

            elif attribute in interpretation_manager:
                if not interpretation_manager(attribute, attributes[attribute], interpretation):
                    unknown_terms.append(attribute)

            elif attribute in interpretation_member_manager:
                if interpretation_member is None:
                    interpretation_member = self._new_interpretation_member(1)
                    interpretation.add_member_interpretation(interpretation_member)
                if not interpretation_member_manager(attribute, attributes[attribute], interpretation_member):
                    unknown_terms.append(attribute)

            elif attribute in spectrum_func_handler:
                if not spectrum_func_handler(attribute, attributes[attribute], spectrum):
                    unknown_terms.append(attribute)

            elif attribute in analyte_func_handler:
                if not analyte_func_handler(attribute, attributes[attribute], analyte):
                    unknown_terms.append(attribute)

            #### Expand the Fullname attribute
            elif attribute == "Fullname":
                if attributes[attribute] is not None:
                    match = re.match(
                        r"([A-Z\-\*])\.([A-Z]+)\.([A-Z\-\*])/*([\d]*)", attributes[attribute])
                    if match is not None:
                        analyte.add_attribute(
                            "MS:1000888|stripped peptide sequence", match.group(2))
                        analyte.add_attribute(
                            "MS:1001112|n-terminal flanking residue", match.group(1))
                        analyte.add_attribute(
                            "MS:1001113|c-terminal flanking residue", match.group(3))
                        if match.group(4):
                            spectrum.add_attribute(
                                "MS:1000041|charge state", try_cast(match.group(4)))
                    else:
                        spectrum.add_attribute(
                            "ERROR", f"Unable to parse {attributes[attribute]} in {attribute}")
                        unknown_terms.append(attribute)
                else:
                    spectrum.add_attribute(
                        "ERROR", f"Attribute {attribute} must have a value")
                    unknown_terms.append(attribute)

            #### Otherwise add this term to the list of attributes that we don't know how to handle
            else:
                unknown_terms.append(attribute)

        if not analyte.has_attribute(STRIPPED_PEPTIDE_TERM):
            if spectrum.has_attribute(SPECTRUM_NAME):
                name = spectrum.get_attribute(SPECTRUM_NAME)
                if name:
                    match = re.match(r"([ARNDCEQGHKMFPSTWYVIL]+)/(\d+)", name)
                    if match:
                        analyte.add_attribute(
                            STRIPPED_PEPTIDE_TERM, match.group(1))
                        spectrum.add_attribute(
                            "MS:1000041|charge state", try_cast(match.group(2)))

        #### Handle the uninterpretable terms
        for attribute in unknown_terms:
            self.unknown_attributes.add(attribute, attributes[attribute])
            if attributes[attribute] is None:
                spectrum.add_attribute(
                    "MS:1003275|other attribute name", try_cast(attribute))
            else:
                group_identifier = spectrum.get_next_group_identifier()
                spectrum.add_attribute(
                    "MS:1003275|other attribute name", try_cast(attribute), group_identifier)
                spectrum.add_attribute("MS:1003276|other attribute value",
                                   try_cast(attributes[attribute]), group_identifier)

        self._complete_analyte(analyte)

        if analyte:
            spectrum.add_analyte(analyte)
            interpretation.add_analyte(analyte)
            spectrum.add_interpretation(interpretation)
        return spectrum

    def _deduplicate_attr(self, container: Attributed, attribute_name: str) -> int:
        try:
            attrs = container.get_attribute(attribute_name, raw=True)
        except KeyError:
            return 0
        if isinstance(attrs, list):
            # Sometimes there are multiple entries that map to molecular mass, and one is the nominal
            # mass. Prefer listing the most precise mass first. Apply the same logic to all attributes.
            attrs.sort(key=lambda x: len(str(x.value)), reverse=True)
            container.remove_attribute(attrs[0].key)
            seen_values = set()
            for attr in attrs:
                key = (attr.value, attr.group_id)
                if key in seen_values:
                    continue
                seen_values.add(key)
                container.add_attribute(attr.key, attr.value, attr.group_id)
            return len(attrs) - len(seen_values)
        return 0

    def _complete_analyte(self, analyte: Analyte):
        if analyte.has_attribute("MS:1000888|stripped peptide sequence"):
            peptide = proforma.ProForma.parse(analyte.get_attribute("MS:1000888|stripped peptide sequence"))
            if analyte.has_attribute("MS:1001471|peptide modification details"):
                modification_details = analyte.get_attribute("MS:1001471|peptide modification details")
                mods = self.modification_parser(modification_details)
                for position, residue, mod in mods:
                    seqpos = list(peptide.sequence[position])
                    if not seqpos[1]:
                        seqpos[1] = [proforma.GenericModification(mod)]
                    peptide.sequence[position] = tuple(seqpos)
                    assert seqpos[0] == residue
            analyte.add_attribute("MS:1003169|proforma peptidoform sequence", str(peptide))
            analyte.remove_attribute("MS:1001471|peptide modification details")
            analyte.add_attribute("MS:1001117|theoretical mass", peptide.mass)

        self._pack_protein_description(analyte)

        self._deduplicate_attr(analyte, "MS:1000224|molecular mass")
        self._deduplicate_attr(analyte, "MS:1000866|molecular formula")

    def _pack_protein_description(self, analyte: Analyte):
        table = {}
        max_len = 0

        # Collect terms that describe a protein
        for term in protein_attributes_to_group:
            if not analyte.has_attribute(term):
                table[term] = []
                continue
            values = analyte.get_attribute(term, raw=True)
            if not isinstance(values, list):
                values = [values]
            max_len = max(max_len, len(values))
            table[term] = values

        # Ensure that all arrays are the same length
        for k, v in table.items():
            if len(v) < max_len:
                v.extend([None] * (max_len - len(v)))

        # Group together terms and remove the previous entries
        groups = []
        for i in range(max_len):
            group = []
            for k, v in table.items():
                if v[i] is None:
                    continue
                group.append((k, v[i].value))
                analyte.remove_attribute(v[i].key, v[i].group_id)
            groups.append(group)

        # Now add back the groups
        for group in groups:
            analyte.add_attribute_group(group)

    def get_spectrum(self, spectrum_number: int=None, spectrum_name: str=None) -> Spectrum:
        # keep the two branches separate for the possibility that this is not possible with all
        # index schemes.
        if spectrum_number is not None:
            if spectrum_name is not None:
                raise ValueError("Provide only one of spectrum_number or spectrum_name")
            offset = self.index.offset_for(spectrum_number)
        elif spectrum_name is not None:
            index_record = self.index.record_for(spectrum_name)
            spectrum_number = index_record.number
            offset = index_record.offset
        buffer = self._get_lines_for(offset)
        spectrum = self._parse(buffer, spectrum_number)
        return spectrum

    def summarize_parsing_errors(self) -> Dict:
        errors = super().summarize_parsing_errors()
        errors['unknown attributes'] = DefaultDict(dict)
        for k, v in self.unknown_attributes.items():
            errors['unknown attributes'][k] = v
        return errors


def _parse_fraction(x: str) -> float:
    a, b = x.split("/")
    return int(a) / int(b)<|MERGE_RESOLUTION|>--- conflicted
+++ resolved
@@ -42,12 +42,8 @@
 
 NUM_PEAKS_KEYS = _generate_numpeaks_keys()
 
-<<<<<<< HEAD
-leader_terms_pattern = re.compile("(Name|NAME|Compound|COMPOUND):")
-=======
 leader_terms_pattern = re.compile(r"(Name|NAME|Compound|COMPOUND)\s*:")
 leader_terms_line_pattern = re.compile(r'(?:Name|NAME|Compound|COMPOUND)\s*:\s+(.+)')
->>>>>>> 2e649271
 
 STRIPPED_PEPTIDE_TERM = "MS:1000888|stripped peptide sequence"
 
@@ -310,10 +306,7 @@
     "num_peaks": "MS:1003059|number of peaks",
     "numpeaks": "MS:1003059|number of peaks",
     "Run": "MS:1003203|constituent spectrum file",
-<<<<<<< HEAD
-=======
     "Splash": "MS:1002599|splash key",
->>>>>>> 2e649271
 })
 
 
@@ -525,11 +518,6 @@
 msp_spectrum_attribute_handler = DispatchingAttributeHandler()
 msp_analyte_attribute_handler = DispatchingAttributeHandler()
 
-<<<<<<< HEAD
-
-msp_spectrum_attribute_handler.add(FunctionAttributeHandler("Nprot", null_handler))
-msp_spectrum_attribute_handler.add(FunctionAttributeHandler("Peptype", null_handler))
-=======
 
 msp_spectrum_attribute_handler.add(FunctionAttributeHandler("Nprot", null_handler))
 msp_spectrum_attribute_handler.add(FunctionAttributeHandler("Peptype", null_handler))
@@ -566,7 +554,6 @@
         container.add_attribute(polarity_term, value)
         return True
     return False
->>>>>>> 2e649271
 
 
 @msp_spectrum_attribute_handler.add
@@ -656,11 +643,7 @@
 
 
 @msp_spectrum_attribute_handler.add
-<<<<<<< HEAD
-@FunctionAttributeHandler.wraps("ionization mode", "IONMODE")
-=======
 @FunctionAttributeHandler.wraps("ionization mode", "IONMODE", "Ion_mode")
->>>>>>> 2e649271
 def ionization_mode_handler(key: str, value: str, container: Attributed):
     if value is None:
         return False
@@ -980,11 +963,7 @@
                             logger.info(f"... Indexed  {file_offset} bytes, {n_spectra} spectra read")
 
                     spectrum_file_offset = line_beginning_file_offset
-<<<<<<< HEAD
-                    spectrum_name = re.match(r'(?:Name|NAME|Compound|COMPOUND):\s+(.+)', line).group(1)
-=======
                     spectrum_name = leader_terms_line_pattern.match(line).group(1)
->>>>>>> 2e649271
 
                 spectrum_buffer.append(line)
         logger.debug(f"Processed {file_offset} bytes, {n_spectra} spectra read")
@@ -1048,17 +1027,10 @@
                 if match:
                     continue
                 elif line.count(":") > 0:
-<<<<<<< HEAD
                     key, value = re.split(r":\s*", line, 1)
                     attributes[key] = value
                 elif line.count("=") > 0:
                     key, value = re.split(r"=\s*", line, 1)
-=======
-                    key, value = re.split(r"\s*:\s*", line, 1)
-                    attributes[key] = value
-                elif line.count("=") > 0:
-                    key, value = re.split(r"\s*=\s*", line, 1)
->>>>>>> 2e649271
                     attributes[key] = value
                 elif line.count("\t") > 0:
                     warnings.warn(f"Line {line!r} looks like a peak annotation?")

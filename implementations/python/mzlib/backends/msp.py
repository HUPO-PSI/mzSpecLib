import re
import io
import os
import logging

<<<<<<< HEAD
from typing import Any, Collection, Dict, List, Optional, Tuple, Iterable
=======
from typing import List, Tuple, Iterable
>>>>>>> 7ebec67d
import warnings

from pyteomics import proforma

from mzlib import annotation

<<<<<<< HEAD
from mzlib.analyte import FIRST_ANALYTE_KEY, FIRST_INTERPRETATION_KEY, Analyte
=======
from mzlib.analyte import FIRST_ANALYTE_KEY, FIRST_INTERPRETATION_KEY
>>>>>>> 7ebec67d
from mzlib.spectrum import Spectrum, SPECTRUM_NAME
from mzlib.attributes import Attributed

from .base import _PlainTextSpectralLibraryBackendBase
from .utils import try_cast, open_stream


logger = logging.getLogger(__name__)
logger.addHandler(logging.NullHandler())


leader_terms = {
    "Name": SPECTRUM_NAME,
}


analyte_terms = {
    "MW": "MS:1000224|molecular mass",
    "ExactMass": "MS:1000224|molecular mass",
    "Theo_mz_diff": "MS:1003209|monoisotopic m/z deviation",
    "Scan": {
        "Protein": "MS:1000885|protein accession",
        "Mods": "MS:1001471|peptide modification details",
        "Naa": "MS:1003043|number of residues",
    },
    "Pep": {
        "Tryptic": [["MS:1003048|number of enzymatic termini", 2], ["MS:1001045|cleavage agent name", "MS:1001251|Trypsin"]],
        "SemiTryptic": [["MS:1003048|number of enzymatic termini", 1], ["MS:1001045|cleavage agent name", "MS:1001251|Trypsin"]],
        "N-Semitryptic": [["MS:1003048|number of enzymatic termini", 1], ["MS:1001045|cleavage agent name", "MS:1001251|Trypsin"]],
        "C-Semitryptic": [["MS:1003048|number of enzymatic termini", 1], ["MS:1001045|cleavage agent name", "MS:1001251|Trypsin"]],
        "Tryptic/miss_good_confirmed": [["MS:1003048|number of enzymatic termini", 2],
                                        ["MS:1003044|number of missed cleavages", "0"],
                                        ["MS:1001045|cleavage agent name", "MS:1001251|Trypsin"]],
        "Tryptic/miss_bad_confirmed": [["MS:1003048|number of enzymatic termini", 2],
                                        ["MS:1003044|number of missed cleavages", ">0"],
                                        ["MS:1001045|cleavage agent name", "MS:1001251|Trypsin"]],
        },
    "MC": "MS:1003044|number of missed cleavages",
    # "Protein": "MS:1000885|protein accession",
    "Mods": "MS:1001471|peptide modification details",
    "Naa": "MS:1003043|number of residues",
    "PrecursorMonoisoMZ": "MS:1003053|theoretical monoisotopic m/z",
    "Mz_exact": "MS:1003053|theoretical monoisotopic m/z",
    "Mz_av": "MS:1003054|theoretical average m/z",

}


other_terms = {
    "Charge": "MS:1000041|charge state",
    "Parent": "MS:1000744|selected ion m/z",
    "ObservedPrecursorMZ": "MS:1000744|selected ion m/z",
    "Single": ["MS:1003065|spectrum aggregation type", "MS:1003066|singleton spectrum"],
    "Consensus": ["MS:1003065|spectrum aggregation type", "MS:1003067|consensus spectrum"],
    "Inst": {"it": [["MS:1000044|dissociation method", "MS:1002472|trap-type collision-induced dissociation"]],
             "hcd": [["MS:1000044|dissociation method", "MS:1000422|beam-type collision-induced dissociation"]]},
    "Spec": {"Consensus": [["MS:1003065|spectrum aggregation type", "MS:1003067|consensus spectrum"]]},
    "Scan": "MS:1003057|scan number",
            "Origfile": "MS:1009008|source file",
            "Sample": "MS:1000002|sample name",
            "Filter": "MS:1000512|filter string",
            "FTResolution": "MS:1000028|detector resolution",
            "ms1PrecursorAb": "MS:1009010|previous MS1 scan precursor intensity",
            "Precursor1MaxAb": "MS:1009011|precursor apex intensity",
            "Purity": "MS:1003167|MSn-1 isolation window precursor purity",
            "Unassigned": "MS:1003080|top 20 peak unassigned intensity fraction",
            "Unassign_all": "MS:1003079|total unassigned intensity fraction",
            "BasePeak": "MS:1000505|base peak intensity",
            "Num peaks": "MS:1003059|number of peaks",
}


interpretation_member_terms = {
    "Q-value": "MS:1002054|MS-GF:QValue"
}


species_map = {
    "human": [["MS:1001467|taxonomy: NCBI TaxID", "NCBITaxon:9606|Homo sapiens"],
                ["MS:1001469|taxonomy: scientific name",
                    "Homo sapiens"],
                ["MS:1001468|taxonomy: common name", "human"]],
    "zebrafish": [["MS:1001467|taxonomy: NCBI TaxID", "NCBITaxon:7955|Danio rerio"],
                    ["MS:1001469|taxonomy: scientific name",
                        "Danio rerio"],
                    ["MS:1001468|taxonomy: common name", "zebra fish"]],
    "chicken": [["MS:1001467|taxonomy: NCBI TaxID", "NCBITaxon:9031|Gallus gallus"],
                ["MS:1001469|taxonomy: scientific name",
                    "Gallus gallus"],
                ["MS:1001468|taxonomy: common name", "chicken"]],
}


modification_name_map = {
    "CAM": "Carbamidomethyl",
    "Pyro_glu": "Pyro_glu",
    "Pyro-glu": "Pyro-glu",
    "Oxidation": "Oxidation",
    "Phospho": "Phospho",
    "TMT6plex": "TMT6plex",
    "iTRAQ": "iTRAQ"
}


modification_name_map = {
    "CAM": "Carbamidomethyl",
    "Pyro_glu": "Pyro_glu",
    "Pyro-glu": "Pyro-glu",
    "Oxidation": "Oxidation",
}

# TODO: ppm is unsigned, add mass calculation to determine true mass accuracy

annotation_pattern = re.compile(r"""^
(?:(?:(?P<series>[abyxcz]\.?)(?P<ordinal>\d+))|
   (:?Int/(?P<series_internal>[ARNDCEQGHKMFPSTWYVILJarndceqghkmfpstwyvilj]+))|
   (?P<precursor>p)|
   (:?I(?P<immonium>[ARNDCEQGHKMFPSTWYVIL])(?:(?P<immonium_modification>CAM)|[A-Z])?)|
   (?P<reporter>(?:TMT|iTRAQ)(?P<reporter_mass>\d+[NC]?))|
   (?:_(?P<external_ion>[^\s,/]+))
)
(?P<neutral_losses>(?:[+-]\d*[A-Z][A-Za-z0-9]*)+)?
(?:\[M(?P<adducts>(:?[+-]\d*[A-Z][A-Za-z0-9]*)+)\])?
(?:\^(?P<charge>[+-]?\d+))?
(?:(?P<isotope>[+-]\d*)i)?
(?:@(?P<analyte_reference>[^/\s]+))?
(?:/(?P<mass_error>[+-]?\d+(?:\.\d+))(?P<mass_error_unit>ppm)?)?
""", re.X)


class MSPAnnotationStringParser(annotation.AnnotationStringParser):
    def _dispatch_internal_peptide_fragment(self, data: Dict[str, Any], adducts: List, charge: int, isotope: int, neutral_losses: List,
                                            analyte_reference: Any, mass_error: Any, **kwargs):
        spectrum = kwargs.get("spectrum")
        if spectrum is None:
            raise ValueError("Cannot infer sequence coordinates from MSP internal fragmentation notation without"
                             " a reference to the spectrum, please pass spectrum as a keyword argument")
        sequence = self._get_peptide_sequence_for_analyte(
            spectrum, analyte_reference)
        subseq = data['series_internal'].upper()
        try:
            start_index = sequence.index(subseq)
        except ValueError as err:
            raise ValueError(
                f"Cannot locate internal subsequence {subseq} in {sequence}") from err
        end_index = start_index + len(subseq)
        data['internal_start'] = start_index + 1
        data['internal_end'] = end_index
        return super(MSPAnnotationStringParser, self)._dispatch_internal_peptide_fragment(
            data, adducts, charge, isotope, neutral_losses, analyte_reference, mass_error, **kwargs)

    def _dispatch_immonium(self, data: Dict[str, Any], adducts: List, charge: int, isotope: int, neutral_losses: List,
                           analyte_reference: Any, mass_error: Any, **kwargs):
        modification = data['immonium_modification']
        if modification is not None:
            try:
                modification = modification_name_map[modification]
                data['immonium_modification'] = modification
            except KeyError as err:
                print(f"Failed to convert immonium ion modification {modification}")
        return super(MSPAnnotationStringParser, self)._dispatch_immonium(
            data, adducts, charge, isotope, neutral_losses, analyte_reference, mass_error, **kwargs)

    def _get_peptide_sequence_for_analyte(self, spectrum: Spectrum, analyte_reference: Optional[Any]=None) -> str:
        if analyte_reference is None:
            if len(spectrum.analytes) == 0:
                return None
            else:
                analyte_reference = spectrum.analytes[FIRST_ANALYTE_KEY].id
        analyte = spectrum.analytes.get(analyte_reference)
        if analyte is None:
            return None
        return analyte.get_attribute('MS:1000888|stripped peptide sequence')


parse_annotation = MSPAnnotationStringParser(annotation_pattern)
modification_list_parser = re.compile(r"(\d+),([ARNDCEQGHKMFPSTWYVIL_-]),([A-Za-z0-9]+)")


def parse_modification_notation(text: str) -> List[Tuple[int, str, str]]:
    if not isinstance(text, str) or not text:
        return []
    i = 0
    n = len(text)

    mods = []
    while i < n and text[i].isdigit():
        i += 1

    for position, residue, mod in modification_list_parser.findall(text):
        position = int(position)
        if mod not in modification_name_map:
            warnings.warn(f"{mod} is not found in the known MSP modification mapping. Using this name verbatim")
            modification_name = mod
<<<<<<< HEAD
            modification_name_map[mod] = mod
=======
>>>>>>> 7ebec67d
        else:
            modification_name = modification_name_map[mod]
        mods.append((position, residue, modification_name))
    return mods
<<<<<<< HEAD


class AttributeHandler:
    keys: Collection[str]

    def __init__(self, keys: Collection[str]):
        self.keys = keys

    def __contains__(self, key):
        return key in self.keys

    def add_value(self, key: str, value: Any, container: Attributed):
        container.add_attribute(key, value)

    def add_group(self, keys: List[str], values: List[Any], container: Attributed):
        group_id = container.get_next_group_identifier()
        for k, v in zip(keys, values):
            container.add_attribute(k, v, group_id)

    def handle(self, key: str, value: Any, container: Attributed) -> bool:
        raise NotImplementedError()

    def __call__(self, key: str, value: Any, container: Attributed) -> bool:
        return self.handle(key, value, container)

    def chain(self, handler: 'AttributeHandler') -> 'AttributeHandlerChain':
        return AttributeHandlerChain([self, handler])

    def __and__(self, handler: 'AttributeHandler') -> 'AttributeHandlerChain':
        return self.chain(handler)


class MappingAttributeHandler(AttributeHandler):
    keys: Dict[str, Any]

    def __init__(self, keys: Dict[str, Any]):
        self.keys = keys

    def handle(self, key: str, value: Any, container: Attributed) -> bool:
        trans_key = self.keys[key]
        if value is None:
            if isinstance(trans_key, list):
                k, v = trans_key
                v = try_cast(v)
                self.add_value(k, v, container)
            else:
                return False
        elif isinstance(trans_key, str):
            self.add_value(trans_key, value, container)
        elif isinstance(trans_key, dict):
            if value in trans_key:
                # If the mapping is a plain string, add it
                if isinstance(trans_key[value], str):
                    key, value = trans_key[value].split("=")
                    self.add_value(key, try_cast(value), container)
                # Or if it is a list, then there are multiple terms to add within a group
                elif isinstance(trans_key[value], list):
                    if len(trans_key[value]) == 1:
                        for item in trans_key[value]:
                            self.add_value(item[0], try_cast(item[1]), container)
                    else:
                        k, v = zip(*trans_key[value])
                        self.add_group(k, v, container)
            else:
                return False
        return True

    def __and__(self, handler: 'AttributeHandler') -> 'AttributeHandlerChain':
        return self.chain(handler)


class AttributeHandlerChain:
    chain: List[AttributeHandler]

    def __init__(self, chain: List[AttributeHandler]):
        self.chain = chain

    def handle(self, key: str, value: Any, container: Attributed) -> bool:
        result = True
        for handler in self.chain:
            result |= handler.handle(key, value, container)
            if not result:
                return result
        return result

    def __contains__(self, key):
        for handler in self.chain:
            if key in handler:
                return True
        return False

    def __call__(self, key: str, value: Any, container: Attributed) -> bool:
        return self.handle(key, value, container)

    def chain(self, handler: 'AttributeHandler') -> 'AttributeHandlerChain':
        return self.__class__(self.chain + [handler])


class RegexAttributeHandler(AttributeHandler):
    pattern: re.Pattern
    variable_attributes: List[str]
    constant_attributes: Optional[List[Tuple[str, Any]]]

    def __init__(self, keys: Collection[str], pattern: re.Pattern, variable_attributes, constant_attributes=None):
        super().__init__(keys)
        self.pattern = pattern
        self.variable_attributes = variable_attributes
        self.constant_attributes = constant_attributes

    def handle(self, key: str, value: Any, container: Attributed) -> bool:
        match = self.pattern.match(value)
        if match:
            if self.constant_attributes:
                ks, vs = map(list, zip(*self.constant_attributes))
                ks.extend(self.variable_attributes)
                vs.extend(match.groups())
                self.add_group(ks, vs, container)
            else:
                self.add_value(self.variable_attributes[0], match.group(1), container)
            return True
        return False
=======
>>>>>>> 7ebec67d


class MSPSpectralLibrary(_PlainTextSpectralLibraryBackendBase):
    file_format = "msp"
    format_name = "msp"

    @classmethod
    def guess_from_header(cls, filename: str) -> bool:
        with open_stream(filename, 'r') as stream:
            first_line = stream.readline()
            if re.match("Name: ", first_line):
                return True
        return False

    def read_header(self) -> bool:
        with open_stream(self.filename, 'r') as stream:
            match, offset = self._parse_header_from_stream(stream)
            return match
        return False

    def _parse_header_from_stream(self, stream: io.IOBase) -> Tuple[bool, int]:
        first_line = stream.readline()
        if re.match("Name: ", first_line):
            return True, 0
        return False, 0

    def create_index(self) -> int:
        """
        Populate the spectrum index

        Returns
        -------
        n_spectra: int
            The number of entries read
        """

        #### Check that the spectrum library filename isvalid
        filename = self.filename

        #### Determine the filesize
        file_size = os.path.getsize(filename)

        with open_stream(filename, 'r') as infile:
            state = 'header'
            spectrum_buffer = []
            n_spectra = 0
            start_index = 0
            file_offset = 0
            line_beginning_file_offset = 0
            spectrum_file_offset = 0
            spectrum_name = ''

            # Required for counting file_offset manually (LF vs CRLF)
            infile.readline()
            file_offset_line_ending = len(infile.newlines) - 1
            infile.seek(0)

            # if debug:
            #     eprint("INFO: Reading..", end='', flush=True)
            logger.info(f"Reading {filename} ({file_size} bytes)...")
            while 1:
                line = infile.readline()
                if len(line) == 0:
                    break

                line_beginning_file_offset = file_offset

                #### tell() is twice as slow as counting it myself
                # file_offset = infile.tell()
                file_offset += len(line) + file_offset_line_ending

                line = line.rstrip()
                if state == 'header':
                    if re.match('Name: ', line):
                        state = 'body'
                        spectrum_file_offset = line_beginning_file_offset
                    else:
                        continue
                if state == 'body':
                    if len(line) == 0:
                        continue
                    if re.match('Name: ', line):
                        if len(spectrum_buffer) > 0:
                            self.index.add(
                                number=n_spectra + start_index,
                                offset=spectrum_file_offset,
                                name=spectrum_name,
                                analyte=None)
                            n_spectra += 1
                            spectrum_buffer = []
                            #### Commit every now and then
                            if n_spectra % 10000 == 0:
                                self.index.commit()
                                logger.info(f"Processed {file_offset} bytes, {n_spectra} read")


                        spectrum_file_offset = line_beginning_file_offset
                        spectrum_name = re.match(r'Name:\s+(.+)', line).group(1)

                    spectrum_buffer.append(line)

            self.index.add(
                number=n_spectra + start_index,
                offset=spectrum_file_offset,
                name=spectrum_name,
                analyte=None)
            self.index.commit()
            n_spectra += 1

            #### Flush the index
            self.index.commit()

        return n_spectra

    def _buffer_from_stream(self, infile: Iterable[str]) -> List[str]:
        state = 'body'
        spectrum_buffer = []

        file_offset = 0
        line_beginning_file_offset = 0
        spectrum_file_offset = 0
        spectrum_name = ''
        for line in infile:
            line_beginning_file_offset = file_offset
            file_offset += len(line)
            line = line.rstrip()
            if state == 'body':
                if len(line) == 0:
                    continue
                if re.match(r'Name: ', line):
                    if len(spectrum_buffer) > 0:
                        return spectrum_buffer
                    spectrum_file_offset = line_beginning_file_offset
                    spectrum_name = re.match(r'Name:\s+(.+)', line).group(1)
                spectrum_buffer.append(line)
        return spectrum_buffer

    def _parse(self, buffer: Iterable[str], spectrum_index: int=None) -> Spectrum:

        #### Start in the header section of the entry
        in_header = True

        #### Reset all spectrum properties in case there is already data here
        attributes = {}
        peak_list = []

        #### Loop through each line in the buffered list
        for line in buffer:

            #print(line)

            #### If in the the header portion of the entry
            if in_header:

                #### Extract the key,value pair by splitting on the *first* colon with optional whitespace
                match = re.match(r"\s*#", line)
                if match:
                    continue
                elif line.count(":") > 0:
                    key, value = re.split(r":\s*", line, 1)
                elif line.count("=") > 0:
                    key, value = re.split(r"=\s*", line, 1)
                elif line.count("\t") > 0:
                    logger.error("Looks like peaks in the header???")
                    in_header = False
                else:
                    key = line
                    value = None

                #### Adds the key-value pair to the dictionary
                attributes[key] = value

                #### If the key is "Num peaks" then we're done with the header and peak list follows
                if key == "Num peaks":
                    in_header = False

                #### The "Comment" key requires special parsing
                if key == "Comment":

                    #### Remove it from attributes
                    del attributes[key]
                    self._parse_comment(value, attributes)

            #### Else in the peaks section. Parse the peaks.
            else:
                #### Split into the expected three values
                values = re.split(r'\s+', line, maxsplit=2)
                interpretations = ""
                aggregation = ""
                if len(values) == 1:
                    mz = values
                    intensity = "1"
                if len(values) == 2:
                    mz, intensity = values
                elif len(values) == 3:
                    mz, intensity, interpretations = values
                elif len(values) > 3:
                    mz, intensity, interpretations = values[0:2]
                else:
                    mz = "1"
                    intensity = "1"

                interpretations = interpretations.strip('"')
                if interpretations.startswith("?"):
                    parts = re.split(r"\s+", interpretations)
                    if len(parts) > 1:
                        # Some msp files have a concept for ?i, but this requires a definition
                        interpretations = "?"
                        aggregation = parts[1:]
                else:
                    if " " in interpretations:
                        parts = re.split(r"\s+", interpretations)
                        interpretations = parts[0]
                        aggregation = parts[1:]

                #### Add to the peak list
                peak_list.append([float(mz), float(intensity), interpretations, aggregation])

        #### Now convert the format attributes to standard ones
        spectrum = self._make_spectrum(peak_list, attributes)
        if spectrum_index is not None:
            spectrum.index = spectrum_index
        else:
            spectrum.index = -1
        spectrum.key = spectrum.index + 1
        for i, peak in enumerate(spectrum.peak_list):
            try:
                parsed_interpretation = parse_annotation(peak[2], spectrum=spectrum)
            except ValueError as err:
                message = str(err)
                raise ValueError(
                    f"An error occurred while parsing the peak annotation for peak {i}: {message}") from err
            peak[2] = parsed_interpretation

        return spectrum

    def _parse_comment(self, value: str, attributes: Attributed):
        comment_items = re.split(" ", value)

        #### Any spaces within quotes are then de-split
        fixed_comment_items = []
        quote_counter = 0
        new_item = ""
        for item in comment_items:
            if new_item > "":
                new_item = new_item + " "
            new_item = new_item + item
            n_quotes = new_item.count('"')
            if n_quotes/2 == int(n_quotes/2):
                fixed_comment_items.append(new_item)
                new_item = ""

        #### Try to split each item on the first = character and store in attributes
        for item in fixed_comment_items:
            #### If there is an = then split on the first one and store key and value
            if item.count("=") > 0:
                comment_key, comment_value = item.split("=", 1)
                attributes[comment_key] = try_cast(comment_value)

            #### Otherwise just store the key with a null value
            else:
                attributes[item] = None

    def _make_spectrum(self, peak_list: List, attributes: Attributed):
        spectrum = self._new_spectrum()
        interpretation = self._new_interpretation(FIRST_INTERPRETATION_KEY)
        interpretation_member = None
        analyte = self._new_analyte(FIRST_ANALYTE_KEY)
        spectrum.add_analyte(analyte)
        # interpretation.add_analyte(analyte)
        spectrum.peak_list = peak_list
        # spectrum.interpretations.add_interpretation(interpretation)

        #### Add special terms that we want to start off with
        for term in leader_terms:
            if term in attributes:
                spectrum.add_attribute(
                    leader_terms[term], try_cast(attributes[term]))
            else:
                spectrum.add_attribute(
                    "ERROR", f"Required term {leader_terms[term]} is missing")

        #### Translate the rest of the known attributes and collect unknown ones
        unknown_terms = []
        other_manager = MappingAttributeHandler(other_terms)
        analyte_manager = MappingAttributeHandler(analyte_terms)
        interpretation_member_manager = MappingAttributeHandler(interpretation_member_terms)
        for attribute in attributes:

            #### Skip a leader term that we already processed
            if attribute in leader_terms:
                continue

            if attribute in other_manager:
                if not other_manager(attribute, attributes[attribute], spectrum):
                    unknown_terms.append(attribute)
            elif attribute in analyte_manager:
                if not analyte_manager(attribute, attributes[attribute], analyte):
                    unknown_terms.append(attribute)
            elif attribute in interpretation_member_manager:
                if interpretation_member is None:
                    interpretation_member = self._new_interpretation_member(1)
                    interpretation.add_member_interpretation(interpretation_member)
                if not interpretation_member_manager(attribute, attributes[attribute], interpretation_member):
                    unknown_terms.append(attribute)

<<<<<<< HEAD
=======
                #### Otherwise assume it is a dict of possible allowed values
                else:
                    #### If the value of the original attribute is in the list of allowed values
                    if is_other and attributes[attribute] in other_terms[attribute]:
                        #### If the mapping is a plain string, add it
                        if isinstance(other_terms[attribute][attributes[attribute]], str):
                            key, value = other_terms[attribute][attributes[attribute]].split("=")
                            spectrum.add_attribute(key, try_cast(value))
                        #### Or if it is a list, then there are multiple terms to add within a group
                        elif isinstance(other_terms[attribute][attributes[attribute]], list):
                            if len(other_terms[attribute][attributes[attribute]]) == 1:
                                for item in other_terms[attribute][attributes[attribute]]:
                                    spectrum.add_attribute(item[0], try_cast(item[1]))
                            else:
                                group_identifier = spectrum.get_next_group_identifier()
                                for item in other_terms[attribute][attributes[attribute]]:
                                    spectrum.add_attribute(
                                        item[0], try_cast(item[1]), group_identifier)
                        else:
                            spectrum.add_attribute(
                                "ERROR", f"Internal error. Unexpected datatype in other_terms for {attribute}")
                            unknown_terms.append(attribute)
                    elif is_analyte and attributes[attribute] in analyte_terms[attribute]:
                        #### If the mapping is a plain string, add it
                        if isinstance(analyte_terms[attribute][attributes[attribute]], str):
                            key, value = analyte_terms[attribute][attributes[attribute]].split("=")
                            analyte.add_attribute(key, try_cast(value))
                        #### Or if it is a list, then there are multiple terms to add within a group
                        elif isinstance(analyte_terms[attribute][attributes[attribute]], list):
                            if len(analyte_terms[attribute][attributes[attribute]]) == 1:
                                for item in analyte_terms[attribute][attributes[attribute]]:
                                    analyte.add_attribute(
                                        item[0], try_cast(item[1]))
                            else:
                                group_identifier = analyte.get_next_group_identifier()
                                for item in analyte_terms[attribute][attributes[attribute]]:
                                    analyte.add_attribute(
                                        item[0], try_cast(item[1]), group_identifier)
                        else:
                            analyte.add_attribute(
                                "ERROR", f"Internal error. Unexpected datatype in analyte_terms for {attribute}")
                            unknown_terms.append(attribute)
                    else:
                        spectrum.add_attribute(
                            "ERROR", f"{attributes[attribute]} is not a defined option for {attribute}")
                        unknown_terms.append(attribute)
>>>>>>> 7ebec67d
            elif attribute == "HCD":
                spectrum.add_attribute("MS:1000044|dissociation method", "MS:1000422|beam-type collision-induced dissociation")
                found_match = 0
                if attributes[attribute] is not None:
                    match = re.match(r"([\d\.]+)\s*ev", attributes[attribute], flags=re.IGNORECASE)
                    if match is not None:
                        found_match = 1
                        group_identifier = spectrum.get_next_group_identifier()
                        spectrum.add_attribute("MS:1000045|collision energy", try_cast(match.group(1)), group_identifier)
                        spectrum.add_attribute("UO:0000000|unit", "UO:0000266|electronvolt", group_identifier)
                    match = re.match(r"([\d\.]+)\s*%", attributes[attribute])
                    if match is not None:
                        found_match = 1
                        group_identifier = spectrum.get_next_group_identifier()
                        spectrum.add_attribute("MS:1000045|collision energy", try_cast(match.group(1)), group_identifier)
                        spectrum.add_attribute("UO:0000000|unit", "UO:0000187|percent", group_identifier)
                    if found_match == 0:
                        spectrum.add_attribute("ERROR", f"Unable to parse attributes[attribute] in attribute")
                        unknown_terms.append(attribute)
                else:
                    spectrum.add_attribute("ERROR", f"Attribute {attribute} must have a value")
                    unknown_terms.append(attribute)

            elif attribute == "Collision_energy" or attribute == "CE":
                value = attributes[attribute]
                if isinstance(value, str):
                    match = re.match(r"([\d\.]+)", value)
                    if match is not None:
                        value = try_cast(match.group(1))
                if attributes[attribute] is not None:
                    if match is not None:
                        group_identifier = spectrum.get_next_group_identifier()
                        spectrum.add_attribute(
                            "MS:1000045|collision energy", value, group_identifier)
                        spectrum.add_attribute(
                            "UO:0000000|unit", "UO:0000266|electronvolt", group_identifier)
                    else:
                        spectrum.add_attribute(
                            "ERROR", f"Unable to parse {attributes[attribute]} in attribute")
                        unknown_terms.append(attribute)
                else:
                    spectrum.add_attribute(
                        "ERROR", f"Attribute {attribute} must have a value")
                    unknown_terms.append(attribute)

            elif attribute == "RT":
                if attributes[attribute] is not None:
                    match = re.match(r"([\d\.]+)\s*(\D*)",
                                     attributes[attribute])
                    if match is not None:
                        if match.group(2):
                            spectrum.add_attribute(
                                "ERROR", f"Need more RT parsing code to handle this value")
                            unknown_terms.append(attribute)
                        else:
                            group_identifier = spectrum.get_next_group_identifier()
                            spectrum.add_attribute(
                                "MS:1000894|retention time", try_cast(match.group(1)), group_identifier)
                            #### If the value is greater than 250, assume it must be seconds
                            if float(match.group(1)) > 250:
                                spectrum.add_attribute(
                                    "UO:0000000|unit", "UO:0000010|second", group_identifier)
                            #### Although normally assume minutes
                            else:
                                spectrum.add_attribute(
                                    "UO:0000000|unit", "UO:0000031|minute", group_identifier)
                    else:
                        spectrum.add_attribute(
                            "ERROR", f"Unable to parse attributes[attribute] in attribute")
                        unknown_terms.append(attribute)
                else:
                    spectrum.add_attribute(
                        "ERROR", f"Attribute {attribute} must have a value")
                    unknown_terms.append(attribute)

            elif attribute == "ms2IsolationWidth":
                if attributes[attribute] is not None:
                    group_identifier = spectrum.get_next_group_identifier()
                    spectrum.add_attribute("MS:1000828|isolation window lower offset",
                        (float(attributes[attribute]) / 2), group_identifier)
                    spectrum.add_attribute("UO:0000000|unit",
                                       "MS:1000040|m/z", group_identifier)
                    group_identifier = spectrum.get_next_group_identifier()
                    spectrum.add_attribute("MS:1000829|isolation window upper offset",
                        (float(attributes[attribute]) / 2), group_identifier)
                    spectrum.add_attribute("UO:0000000|unit",
                                       "MS:1000040|m/z", group_identifier)
                else:
                    spectrum.add_attribute(
                        "ERROR", f"Attribute {attribute} must have a value")
                    unknown_terms.append(attribute)

            #### Expand the Mz_diff attribute
            elif attribute == "Mz_diff" or attribute == 'Theo_mz_diff':
                if attributes[attribute] is not None:
                    value = attributes[attribute]
                    if isinstance(value, float):
                        # We must be dealing with a unit-less entry.
                        group_identifier = analyte.get_next_group_identifier()
                        analyte.add_attribute(
                            "MS:1001975|delta m/z", try_cast(match.group(1)), group_identifier)
                        analyte.add_attribute(
                            "UO:0000000|unit", "MS:1000040|m/z", group_identifier)
                    else:
                        match = re.match(
                            r"([\-\+e\d\.]+)\s*ppm", attributes[attribute], flags=re.IGNORECASE)
                        if match is not None:
                            group_identifier = analyte.get_next_group_identifier()
                            analyte.add_attribute(
                                "MS:1001975|delta m/z", try_cast(match.group(1)), group_identifier)
                            analyte.add_attribute(
                                "UO:0000000|unit", "UO:0000169|parts per million", group_identifier)
                        else:
                            match = re.match(
                                r"([\-\+e\d\.]+)\s*", attributes[attribute])
                            if match is not None:
                                group_identifier = analyte.get_next_group_identifier()
                                analyte.add_attribute(
                                    "MS:1001975|delta m/z", try_cast(match.group(1)), group_identifier)
                                analyte.add_attribute(
                                    "UO:0000000|unit", "MS:1000040|m/z", group_identifier)
                            else:
                                analyte.add_attribute(
                                    "ERROR", f"Unable to parse {attributes[attribute]} in {attribute}")
                                unknown_terms.append(attribute)
                else:
                    logger.warning(f"Attribute {attribute} must have a value")
                    unknown_terms.append(attribute)

            #### Expand the Dev_ppm attribute
            elif attribute == "Dev_ppm":
                if attributes[attribute] is not None:
                    group_identifier = spectrum.get_next_group_identifier()
                    spectrum.add_attribute(
                        "MS:1001975|delta m/z", try_cast(attributes[attribute]), group_identifier)
                    spectrum.add_attribute(
                        "UO:0000000|unit", "UO:0000169|parts per million", group_identifier)
                else:
                    spectrum.add_attribute(
                        "ERROR", f"Attribute {attribute} must have a value")
                    unknown_terms.append(attribute)

            #### Expand the Fullname attribute
            elif attribute == "Fullname":
                if attributes[attribute] is not None:
                    match = re.match(
                        r"([A-Z\-\*])\.([A-Z]+)\.([A-Z\-\*])/*([\d]*)", attributes[attribute])
                    if match is not None:
                        analyte.add_attribute(
                            "MS:1000888|stripped peptide sequence", match.group(2))
                        analyte.add_attribute(
                            "MS:1001112|n-terminal flanking residue", match.group(1))
                        analyte.add_attribute(
                            "MS:1001113|c-terminal flanking residue", match.group(3))
                        if match.group(4):
                            spectrum.add_attribute(
                                "MS:1000041|charge state", try_cast(match.group(4)))
                    else:
                        spectrum.add_attribute(
                            "ERROR", f"Unable to parse {attributes[attribute]} in {attribute} at E2355")
                        unknown_terms.append(attribute)
                else:
                    spectrum.add_attribute(
                        "ERROR", f"Attribute {attribute} must have a value")
                    unknown_terms.append(attribute)

            #### Expand the Nrep attribute
            elif attribute == "Nrep" or attribute == "Nreps":
                if attributes[attribute] is not None:
                    value = attributes[attribute]
                    if not isinstance(value, str):
                        value = str(value)
                    match = re.match(
                        r"(\d+)/(\d+)", value)
                    if match is not None:
                        spectrum.add_attribute(
                            "MS:1009020|number of replicate spectra used", try_cast(match.group(1)))
                        spectrum.add_attribute(
                            "MS:1009021|number of replicate spectra available", try_cast(match.group(2)))
                    else:
                        match = re.match(
                            r"(\d+)", value)
                        if match is not None:
                            spectrum.add_attribute(
                                "MS:1003070|number of replicate spectra used", try_cast(match.group(1)))
                            spectrum.add_attribute(
                                "MS:1003069|number of replicate spectra available", try_cast(match.group(1)))
                        else:
                            spectrum.add_attribute(
                                "ERROR", f"Unable to parse {attributes[attribute]} in {attribute} at E2455")
                            unknown_terms.append(attribute)
                else:
                    spectrum.add_attribute(
                        "ERROR", f"Attribute {attribute} must have a value")
                    unknown_terms.append(attribute)

            #### Expand the Fullname attribute
            elif attribute == "Organism":
                if attributes[attribute] is not None:
                    value = attributes[attribute]
                    value = value.strip('"')

                    if value in species_map:
                        group_identifier = analyte.get_next_group_identifier()
                        for item in species_map[value]:
                            analyte.add_attribute(
                                item[0], try_cast(item[1]), group_identifier)

                    else:
                        analyte.add_attribute(
                            "ERROR", f"Unable to parse {attributes[attribute]} in {attribute} at E2355")
                        unknown_terms.append(attribute)
                else:
                    spectrum.add_attribute(
                        "ERROR", f"Attribute {attribute} must have a value")
                    unknown_terms.append(attribute)

            elif attribute == "Protein":
                key = "MS:1000885|protein accession"
                value = attributes[attribute]
                match = re.match(r"\(pre=(.),post=(.)\)", value)
                if match is not None:
                    value = value[:match.start()]
                    analyte.add_attribute("MS:1001112|n-terminal flanking residue", match.group(1))
                    analyte.add_attribute("MS:1001113|c-terminal flanking residue", match.group(2))
                analyte.add_attribute(key, value)

            #### Otherwise add this term to the list of attributes that we don't know how to handle
            else:
                unknown_terms.append(attribute)

        if "MS:1000888|stripped peptide sequence" not in analyte.attribute_dict:
            if SPECTRUM_NAME in spectrum.attribute_dict:
                lookup = spectrum.attribute_dict[SPECTRUM_NAME]
                name = spectrum.attributes[lookup["indexes"][0]][1]
                match = re.match(r"(.+)/(\d+)", name)
                if match:
                    analyte.add_attribute(
                        "MS:1000888|stripped peptide sequence", match.group(1))
                    spectrum.add_attribute(
                        "MS:1000041|charge state", try_cast(match.group(2)))

        #### Handle the uninterpretable terms
        for attribute in unknown_terms:
            if attributes[attribute] is None:
                spectrum.add_attribute(
                    "MS:1009900|other attribute name", try_cast(attribute))
            else:
                group_identifier = spectrum.get_next_group_identifier()
                spectrum.add_attribute(
                    "MS:1009900|other attribute name", try_cast(attribute), group_identifier)
                spectrum.add_attribute("MS:1009902|other attribute value",
                                   try_cast(attributes[attribute]), group_identifier)

<<<<<<< HEAD
        self._complete_analyte(analyte)
=======
        if analyte.has_attribute("MS:1001471|peptide modification details"):
            modification_details = analyte.get_attribute("MS:1001471|peptide modification details")
            peptide = proforma.ProForma.parse(analyte.get_attribute("MS:1000888|stripped peptide sequence"))
            mods = parse_modification_notation(modification_details)
            for position, residue, mod in mods:
                seqpos = list(peptide.sequence[position])
                if not seqpos[1]:
                    seqpos[1] = [proforma.GenericModification(mod)]
                peptide.sequence[position] = tuple(seqpos)
                assert seqpos[0] == residue
            analyte.add_attribute("MS:1003169|proforma peptidoform sequence", str(peptide))
>>>>>>> 7ebec67d

        if analyte:
            spectrum.add_analyte(analyte)
            interpretation.add_analyte(analyte)
            spectrum.add_interpretation(interpretation)
        return spectrum

    def _complete_analyte(self, analyte: Analyte):
        peptide = proforma.ProForma.parse(analyte.get_attribute("MS:1000888|stripped peptide sequence"))
        if analyte.has_attribute("MS:1001471|peptide modification details"):
            modification_details = analyte.get_attribute("MS:1001471|peptide modification details")
            mods = parse_modification_notation(modification_details)
            for position, residue, mod in mods:
                seqpos = list(peptide.sequence[position])
                if not seqpos[1]:
                    seqpos[1] = [proforma.GenericModification(mod)]
                peptide.sequence[position] = tuple(seqpos)
                assert seqpos[0] == residue
        analyte.add_attribute("MS:1003169|proforma peptidoform sequence", str(peptide))
        analyte.add_attribute("MS:1001117|theoretical mass", peptide.mass)

    def get_spectrum(self, spectrum_number: int=None, spectrum_name: str=None) -> Spectrum:
        # keep the two branches separate for the possibility that this is not possible with all
        # index schemes.
        if spectrum_number is not None:
            if spectrum_name is not None:
                raise ValueError("Provide only one of spectrum_number or spectrum_name")
            offset = self.index.offset_for(spectrum_number)
        elif spectrum_name is not None:
            offset = self.index.offset_for(spectrum_name)
        buffer = self._get_lines_for(offset)
        spectrum = self._parse(buffer, spectrum_number)
        return spectrum
<|MERGE_RESOLUTION|>--- conflicted
+++ resolved
@@ -3,22 +3,14 @@
 import os
 import logging
 
-<<<<<<< HEAD
 from typing import Any, Collection, Dict, List, Optional, Tuple, Iterable
-=======
-from typing import List, Tuple, Iterable
->>>>>>> 7ebec67d
 import warnings
 
 from pyteomics import proforma
 
 from mzlib import annotation
 
-<<<<<<< HEAD
 from mzlib.analyte import FIRST_ANALYTE_KEY, FIRST_INTERPRETATION_KEY, Analyte
-=======
-from mzlib.analyte import FIRST_ANALYTE_KEY, FIRST_INTERPRETATION_KEY
->>>>>>> 7ebec67d
 from mzlib.spectrum import Spectrum, SPECTRUM_NAME
 from mzlib.attributes import Attributed
 
@@ -213,15 +205,11 @@
         if mod not in modification_name_map:
             warnings.warn(f"{mod} is not found in the known MSP modification mapping. Using this name verbatim")
             modification_name = mod
-<<<<<<< HEAD
             modification_name_map[mod] = mod
-=======
->>>>>>> 7ebec67d
         else:
             modification_name = modification_name_map[mod]
         mods.append((position, residue, modification_name))
     return mods
-<<<<<<< HEAD
 
 
 class AttributeHandler:
@@ -343,8 +331,6 @@
                 self.add_value(self.variable_attributes[0], match.group(1), container)
             return True
         return False
-=======
->>>>>>> 7ebec67d
 
 
 class MSPSpectralLibrary(_PlainTextSpectralLibraryBackendBase):
@@ -651,55 +637,6 @@
                 if not interpretation_member_manager(attribute, attributes[attribute], interpretation_member):
                     unknown_terms.append(attribute)
 
-<<<<<<< HEAD
-=======
-                #### Otherwise assume it is a dict of possible allowed values
-                else:
-                    #### If the value of the original attribute is in the list of allowed values
-                    if is_other and attributes[attribute] in other_terms[attribute]:
-                        #### If the mapping is a plain string, add it
-                        if isinstance(other_terms[attribute][attributes[attribute]], str):
-                            key, value = other_terms[attribute][attributes[attribute]].split("=")
-                            spectrum.add_attribute(key, try_cast(value))
-                        #### Or if it is a list, then there are multiple terms to add within a group
-                        elif isinstance(other_terms[attribute][attributes[attribute]], list):
-                            if len(other_terms[attribute][attributes[attribute]]) == 1:
-                                for item in other_terms[attribute][attributes[attribute]]:
-                                    spectrum.add_attribute(item[0], try_cast(item[1]))
-                            else:
-                                group_identifier = spectrum.get_next_group_identifier()
-                                for item in other_terms[attribute][attributes[attribute]]:
-                                    spectrum.add_attribute(
-                                        item[0], try_cast(item[1]), group_identifier)
-                        else:
-                            spectrum.add_attribute(
-                                "ERROR", f"Internal error. Unexpected datatype in other_terms for {attribute}")
-                            unknown_terms.append(attribute)
-                    elif is_analyte and attributes[attribute] in analyte_terms[attribute]:
-                        #### If the mapping is a plain string, add it
-                        if isinstance(analyte_terms[attribute][attributes[attribute]], str):
-                            key, value = analyte_terms[attribute][attributes[attribute]].split("=")
-                            analyte.add_attribute(key, try_cast(value))
-                        #### Or if it is a list, then there are multiple terms to add within a group
-                        elif isinstance(analyte_terms[attribute][attributes[attribute]], list):
-                            if len(analyte_terms[attribute][attributes[attribute]]) == 1:
-                                for item in analyte_terms[attribute][attributes[attribute]]:
-                                    analyte.add_attribute(
-                                        item[0], try_cast(item[1]))
-                            else:
-                                group_identifier = analyte.get_next_group_identifier()
-                                for item in analyte_terms[attribute][attributes[attribute]]:
-                                    analyte.add_attribute(
-                                        item[0], try_cast(item[1]), group_identifier)
-                        else:
-                            analyte.add_attribute(
-                                "ERROR", f"Internal error. Unexpected datatype in analyte_terms for {attribute}")
-                            unknown_terms.append(attribute)
-                    else:
-                        spectrum.add_attribute(
-                            "ERROR", f"{attributes[attribute]} is not a defined option for {attribute}")
-                        unknown_terms.append(attribute)
->>>>>>> 7ebec67d
             elif attribute == "HCD":
                 spectrum.add_attribute("MS:1000044|dissociation method", "MS:1000422|beam-type collision-induced dissociation")
                 found_match = 0
@@ -954,21 +891,7 @@
                 spectrum.add_attribute("MS:1009902|other attribute value",
                                    try_cast(attributes[attribute]), group_identifier)
 
-<<<<<<< HEAD
         self._complete_analyte(analyte)
-=======
-        if analyte.has_attribute("MS:1001471|peptide modification details"):
-            modification_details = analyte.get_attribute("MS:1001471|peptide modification details")
-            peptide = proforma.ProForma.parse(analyte.get_attribute("MS:1000888|stripped peptide sequence"))
-            mods = parse_modification_notation(modification_details)
-            for position, residue, mod in mods:
-                seqpos = list(peptide.sequence[position])
-                if not seqpos[1]:
-                    seqpos[1] = [proforma.GenericModification(mod)]
-                peptide.sequence[position] = tuple(seqpos)
-                assert seqpos[0] == residue
-            analyte.add_attribute("MS:1003169|proforma peptidoform sequence", str(peptide))
->>>>>>> 7ebec67d
 
         if analyte:
             spectrum.add_analyte(analyte)

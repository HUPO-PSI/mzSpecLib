--- conflicted
+++ resolved
@@ -577,17 +577,6 @@
         "unannotated_label": "A user-specified numeral label for an unannotated peak"
     }
 
-    __slots__ = ('unannotated_label', )
-
-    unannotated_label: str
-
-<<<<<<< HEAD
-    @classmethod
-    def empty(cls):
-        return cls(cls.series_label, None, mass_error=MassError())
-
-=======
->>>>>>> feca2556
     def __init__(self, series, unannotated_label, neutral_losses=None, isotope=None, adducts=None, charge=None,
                  analyte_reference=None, mass_error=None, confidence=None, rest=None, is_auxiliary=None):
         self.unannotated_label = unannotated_label
